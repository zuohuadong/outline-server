// Copyright 2018 The Outline Authors
//
// Licensed under the Apache License, Version 2.0 (the "License");
// you may not use this file except in compliance with the License.
// You may obtain a copy of the License at
//
//      http://www.apache.org/licenses/LICENSE-2.0
//
// Unless required by applicable law or agreed to in writing, software
// distributed under the License is distributed on an "AS IS" BASIS,
// WITHOUT WARRANTIES OR CONDITIONS OF ANY KIND, either express or implied.
// See the License for the specific language governing permissions and
// limitations under the License.

import * as net from 'net';

import {ManualClock} from '../infrastructure/clock';
import {PortProvider} from '../infrastructure/get_port';
import {InMemoryConfig} from '../infrastructure/json_config';
import {AccessKeyQuota, AccessKeyRepository} from '../model/access_key';
import * as errors from '../model/errors';

import {FakePrometheusClient, FakeShadowsocksServer} from './mocks/mocks';
import {AccessKeyConfigJson, ServerAccessKeyRepository} from './server_access_key';

describe('ServerAccessKeyRepository', () => {
  it('Repos with non-existent files are created with no access keys', (done) => {
    const repo = new RepoBuilder().build();
    expect(countAccessKeys(repo)).toEqual(0);
    done();
  });

  it('Can create new access keys', (done) => {
    const repo = new RepoBuilder().build();
    repo.createNewAccessKey().then((accessKey) => {
      expect(accessKey).toBeDefined();
      done();
    });
  });

  it('Creates access keys without quota and under quota', async (done) => {
    const repo = new RepoBuilder().build();
    const accessKey = await repo.createNewAccessKey();
    expect(accessKey.quotaUsage).toBeUndefined();
    expect(accessKey.isOverQuota()).toBeFalsy();
    done();
  });

  it('Can remove access keys', (done) => {
    const repo = new RepoBuilder().build();
    repo.createNewAccessKey().then((accessKey) => {
      expect(countAccessKeys(repo)).toEqual(1);
      const removeResult = repo.removeAccessKey(accessKey.id);
      expect(removeResult).toEqual(true);
      expect(countAccessKeys(repo)).toEqual(0);
      done();
    });
  });

  it('removeAccessKey returns false for missing keys', (done) => {
    const repo = new RepoBuilder().build();
    repo.createNewAccessKey().then((accessKey) => {
      expect(countAccessKeys(repo)).toEqual(1);
      const removeResult = repo.removeAccessKey('badId');
      expect(removeResult).toEqual(false);
      expect(countAccessKeys(repo)).toEqual(1);
      done();
    });
  });

  it('Can rename access keys', (done) => {
    const repo = new RepoBuilder().build();
    repo.createNewAccessKey().then((accessKey) => {
      const NEW_NAME = 'newName';
      const renameResult = repo.renameAccessKey(accessKey.id, NEW_NAME);
      expect(renameResult).toEqual(true);
      // List keys again and expect to see the NEW_NAME.
      const accessKeys = repo.listAccessKeys();
      expect(accessKeys[0].name).toEqual(NEW_NAME);
      done();
    });
  });

  it('renameAccessKey returns false for missing keys', (done) => {
    const repo = new RepoBuilder().build();
    repo.createNewAccessKey().then((accessKey) => {
      const NEW_NAME = 'newName';
      const renameResult = repo.renameAccessKey('badId', NEW_NAME);
      expect(renameResult).toEqual(false);
      // List keys again and expect to NOT see the NEW_NAME.
      const accessKeys = repo.listAccessKeys();
      expect(accessKeys[0].name).not.toEqual(NEW_NAME);
      done();
    });
  });

  it('Creates keys at the right port by construction', async (done) => {
    const portProvider = new PortProvider();
    const port = await portProvider.reserveNewPort();
    const repo = new RepoBuilder().port(port).build();
    const key = await repo.createNewAccessKey();
    expect(key.proxyParams.portNumber).toEqual(port);
    done();
  });

  it('setPortForNewAccessKeys changes default port for new keys', async (done) => {
    const portProvider = new PortProvider();
    const port = await portProvider.reserveNewPort();
    const repo = new RepoBuilder().build();
    await repo.setPortForNewAccessKeys(port);
    const key = await repo.createNewAccessKey();
    expect(key.proxyParams.portNumber).toEqual(port);
    done();
  });

  it('setPortForNewAccessKeys maintains ports on existing keys', async (done) => {
    const portProvider = new PortProvider();
    const oldPort = await portProvider.reserveNewPort();
    const repo = new RepoBuilder().port(oldPort).build();
    const oldKey = await repo.createNewAccessKey();

    const newPort = await portProvider.reserveNewPort();
    await repo.setPortForNewAccessKeys(newPort);
    expect(oldKey.proxyParams.portNumber).toEqual(oldPort);
    done();
  });

  it('setPortForNewAccessKeys rejects invalid port numbers', async (done) => {
    const repo = new RepoBuilder().build();
    // jasmine.toThrowError expects a function and makes the code
    // hard to read.
    const expectThrow = async (port: number) => {
      try {
        await repo.setPortForNewAccessKeys(port);
<<<<<<< HEAD
        fail(`setDefaultPort should reject invalid port number ${port}.`);
=======
        fail(`setPortForNewAccessKeys should reject invalid port number ${port}.`);
>>>>>>> dfa8f6b5
      } catch (error) {
        expect(error instanceof errors.InvalidPortNumber).toBeTruthy();
      }
    };
    await expectThrow(0);
    await expectThrow(-1);
    await expectThrow(100.1);
    await expectThrow(65536);
    done();
  });

  it('setPortForNewAccessKeys rejects ports in use', async (done) => {
    const portProvider = new PortProvider();
    const port = await portProvider.reserveNewPort();
    const repo = new RepoBuilder().build();
    const server = new net.Server();
    server.listen(port, async () => {
      try {
        await repo.setPortForNewAccessKeys(port);
<<<<<<< HEAD
        fail(`setDefaultPort should reject already used port ${port}.`);
=======
        fail(`setPortForNewAccessKeys should reject already used port ${port}.`);
>>>>>>> dfa8f6b5
      } catch (error) {
        expect(error instanceof errors.PortUnavailable);
      }
      server.close();
      done();
    });
  });

  it('setPortForNewAccessKeys accepts ports already used by access keys', async (done) => {
    const portProvider = new PortProvider();
    const oldPort = await portProvider.reserveNewPort();
    const repo = new RepoBuilder().port(oldPort).build();
    await repo.createNewAccessKey();

    // jasmine.toThrowError expects a function and makes the code
    // hard to read.  We also can't do anything like
    // `expect(repo.setPortForNewAccessKeys.bind(repo, port)).not.toThrow()`
    // since setPortForNewAccessKeys is async and this would lead to false positives
    // when expect() returns before setPortForNewAccessKeys throws.
    const expectNoThrow = async (port: number) => {
      try {
        await repo.setPortForNewAccessKeys(port);
      } catch (error) {
        fail(`setPortForNewAccessKeys should accept port ${port}.`);
      }
    };

    await expectNoThrow(await portProvider.reserveNewPort());

    // simulate the first key's connection on its port
    const server = new net.Server();
    server.listen(oldPort, async () => {
      await expectNoThrow(oldPort);
      server.close();
      done();
    });
  });

  it('Can set access key quota', async (done) => {
    const repo = new RepoBuilder().build();
    const accessKey = await repo.createNewAccessKey();
    const quota = {data: {bytes: 5000}, window: {hours: 24}};
    expect(await repo.setAccessKeyQuota(accessKey.id, quota)).toBeTruthy();
    const accessKeys = repo.listAccessKeys();
    expect(accessKeys[0].quotaUsage.quota).toEqual(quota);
    expect(accessKeys[0].quotaUsage.usage.bytes).toEqual(0);
    done();
  });

  it('setAccessKeyQuota returns false for missing keys', async (done) => {
    const repo = new RepoBuilder().build();
    await repo.createNewAccessKey();
    const quota = {data: {bytes: 1000}, window: {hours: 24}};
    expect(await repo.setAccessKeyQuota('doesnotexist', quota)).toBeFalsy();
    done();
  });

  it('setAccessKeyQuota fails with disallowed quota values', async (done) => {
    const repo = new RepoBuilder().build();
    const accessKey = await repo.createNewAccessKey();
    // Negative values
    const negativeBytesQuota = {data: {bytes: -1000}, window: {hours: 24}};
    expect(await repo.setAccessKeyQuota(accessKey.id, negativeBytesQuota)).toBeFalsy();
    const negativeWindowQuota = {data: {bytes: 1000}, window: {hours: -24}};
    expect(await repo.setAccessKeyQuota(accessKey.id, negativeWindowQuota)).toBeFalsy();
    // Missing properties
    const missingDataQuota = {window: {hours: 24}} as AccessKeyQuota;
    expect(await repo.setAccessKeyQuota(accessKey.id, missingDataQuota)).toBeFalsy();
    const missingWindowQuota = {data: {bytes: 1000}} as AccessKeyQuota;
    expect(await repo.setAccessKeyQuota(accessKey.id, missingWindowQuota)).toBeFalsy();
    // Undefined quota
    expect(await repo.setAccessKeyQuota(accessKey.id, undefined)).toBeFalsy();
    done();
  });

  it('setAccessKeyQuota updates keys quota status', async (done) => {
    const server = new FakeShadowsocksServer();
    const prometheusClient = new FakePrometheusClient({'0': 500, '1': 200});
    const repo =
        new RepoBuilder().prometheusClient(prometheusClient).shadowsocksServer(server).build();

    const accessKey1 = await repo.createNewAccessKey();
    const accessKey2 = await repo.createNewAccessKey();

    await repo.setAccessKeyQuota(accessKey1.id, {data: {bytes: 200}, window: {hours: 1}});
    let accessKeys = await repo.listAccessKeys();
    expect(accessKeys[0].isOverQuota()).toBeTruthy();
    expect(accessKeys[1].isOverQuota()).toBeFalsy();
    // We determine which access keys have been enabled/disabled by accessing them from
    // the server's perspective, ensuring `server.update` has been called.
    let serverAccessKeys = server.getAccessKeys();
    expect(serverAccessKeys.length).toEqual(1);
    expect(serverAccessKeys[0].id).toEqual(accessKey2.id);
    // The over-quota access key should be re-enabled after increasing its quota, while the
    // under-quota key should be disabled after setting its quota.
    prometheusClient.bytesTransferredById = {'0': 800, '1': 199};
    await repo.setAccessKeyQuota(accessKey1.id, {data: {bytes: 1000}, window: {hours: 1}});
    await repo.setAccessKeyQuota(accessKey2.id, {data: {bytes: 100}, window: {hours: 1}});
    accessKeys = await repo.listAccessKeys();
    expect(accessKeys[0].isOverQuota()).toBeFalsy();
    expect(accessKeys[1].isOverQuota()).toBeTruthy();
    serverAccessKeys = server.getAccessKeys();
    expect(serverAccessKeys.length).toEqual(1);
    expect(serverAccessKeys[0].id).toEqual(accessKey1.id);
    done();
  });

  it('can remove access key quotas', async (done) => {
    const repo = new RepoBuilder().build();
    const accessKey = await repo.createNewAccessKey();
    await expect(repo.setAccessKeyQuota(accessKey.id, {data: {bytes: 100}, window: {hours: 24}}))
        .toBeTruthy();
    expect(repo.listAccessKeys()[0].quotaUsage).toBeDefined();
    expect(repo.removeAccessKeyQuota(accessKey.id)).toBeTruthy();
    expect(repo.listAccessKeys()[0].quotaUsage).toBeUndefined();
    done();
  });

  it('removeAccessKeyQuota returns false for missing keys', async (done) => {
    const repo = new RepoBuilder().build();
    await repo.createNewAccessKey();
    expect(await repo.removeAccessKeyQuota('doesnotexist')).toBeFalsy();
    done();
  });

  it('removeAccessKeyQuota restores over-quota access keys when removing quota ', async (done) => {
    const server = new FakeShadowsocksServer();
    const prometheusClient = new FakePrometheusClient({'0': 500, '1': 100});
    const repo =
        new RepoBuilder().prometheusClient(prometheusClient).shadowsocksServer(server).build();

    const accessKey = await repo.createNewAccessKey();
    await repo.createNewAccessKey();
    await repo.setAccessKeyQuota(accessKey.id, {data: {bytes: 100}, window: {hours: 1}});
    expect(server.getAccessKeys().length).toEqual(1);

    // Remove the quota; expect the key to be under quota and enabled.
    expect(repo.removeAccessKeyQuota(accessKey.id)).toBeTruthy();
    expect(server.getAccessKeys().length).toEqual(2);
    const accessKeys = await repo.listAccessKeys();
    expect(accessKeys[0].isOverQuota()).toBeFalsy();
    expect(accessKeys[1].isOverQuota()).toBeFalsy();
    expect(accessKeys[0].quotaUsage).toBeUndefined();
    expect(accessKeys[1].quotaUsage).toBeUndefined();
    done();
  });

  it('enforceAccessKeyQuotas updates keys quota status ', async (done) => {
    const prometheusClient = new FakePrometheusClient({'0': 500, '1': 100});
    const repo = new RepoBuilder().prometheusClient(prometheusClient).build();

    const accessKey1 = await repo.createNewAccessKey();
    await repo.createNewAccessKey();
    await repo.setAccessKeyQuota(accessKey1.id, {data: {bytes: 200}, window: {hours: 1}});

    await repo.enforceAccessKeyQuotas();
    let accessKeys = await repo.listAccessKeys();
    expect(accessKeys[0].isOverQuota()).toBeTruthy();
    expect(accessKeys[1].isOverQuota()).toBeFalsy();
    expect(accessKeys[0].quotaUsage.usage.bytes).toEqual(500);
    expect(accessKeys[1].quotaUsage).toBeUndefined();

    prometheusClient.bytesTransferredById = {'0': 100, '1': 100};
    await repo.enforceAccessKeyQuotas();
    accessKeys = await repo.listAccessKeys();
    expect(accessKeys[0].isOverQuota()).toBeFalsy();
    expect(accessKeys[1].isOverQuota()).toBeFalsy();
    expect(accessKeys[0].quotaUsage.usage.bytes).toEqual(100);
    expect(accessKeys[1].quotaUsage).toBeUndefined();
    done();
  });

  it('enforceAccessKeyQuotas enables and disables keys', async (done) => {
    const server = new FakeShadowsocksServer();
    const prometheusClient = new FakePrometheusClient({'0': 500, '1': 100});
    const repo =
        new RepoBuilder().prometheusClient(prometheusClient).shadowsocksServer(server).build();

    const accessKey1 = await repo.createNewAccessKey();
    const accessKey2 = await repo.createNewAccessKey();
    await repo.setAccessKeyQuota(accessKey1.id, {data: {bytes: 200}, window: {hours: 1}});

    await repo.enforceAccessKeyQuotas();
    const accessKeys = await repo.listAccessKeys();
    let serverAccessKeys = server.getAccessKeys();
    expect(serverAccessKeys.length).toEqual(1);
    expect(serverAccessKeys[0].id).toEqual(accessKey2.id);

    prometheusClient.bytesTransferredById = {'0': 100, '1': 100};
    await repo.enforceAccessKeyQuotas();
    serverAccessKeys = server.getAccessKeys();
    expect(serverAccessKeys.length).toEqual(2);
    done();
  });

  it('Repos created with an existing file restore access keys', async (done) => {
    const config = new InMemoryConfig<AccessKeyConfigJson>({accessKeys: [], nextId: 0});
    const repo1 = new RepoBuilder().keyConfig(config).build();
    // Create 2 new access keys
    await Promise.all([repo1.createNewAccessKey(), repo1.createNewAccessKey()]);
    // Modify properties
    await repo1.setAccessKeyQuota('0', {data: {bytes: 100}, window: {hours: 12}});
    repo1.renameAccessKey('1', 'name');

    // Create a 2nd repo from the same config file. This simulates what
    // might happen after the shadowbox server is restarted.
    const repo2 = new RepoBuilder().keyConfig(config).build();
    // Check that repo1 and repo2 have the same access keys
    expect(repo1.listAccessKeys()).toEqual(repo2.listAccessKeys());
    done();
  });

  it('Does not re-use ids when using the same config file', (done) => {
    const config = new InMemoryConfig<AccessKeyConfigJson>({accessKeys: [], nextId: 0});
    // Create a repo with 1 access key, then delete that access key.
    const repo1 = new RepoBuilder().keyConfig(config).build();
    repo1.createNewAccessKey().then((accessKey1) => {
      repo1.removeAccessKey(accessKey1.id);

      // Create a 2nd repo with one access key, and verify that
      // it hasn't reused the first access key's ID.
      const repo2 = new RepoBuilder().keyConfig(config).build();
      repo2.createNewAccessKey().then((accessKey2) => {
        expect(accessKey1.id).not.toEqual(accessKey2.id);
        done();
      });
    });
  });

  it('start exposes the access keys to the server', async (done) => {
    const config = new InMemoryConfig<AccessKeyConfigJson>({accessKeys: [], nextId: 0});
    const repo = new RepoBuilder().keyConfig(config).build();

    const accessKey1 = await repo.createNewAccessKey();
    const accessKey2 = await repo.createNewAccessKey();
    // Create a new repository with the same configuration. The keys should not be exposed to the
    // server until `start` is called.
    const server = new FakeShadowsocksServer();
    const repo2 = new RepoBuilder().keyConfig(config).shadowsocksServer(server).build();
    expect(server.getAccessKeys().length).toEqual(0);
    await repo2.start(new ManualClock());
    const serverAccessKeys = server.getAccessKeys();
    expect(serverAccessKeys.length).toEqual(2);
    expect(serverAccessKeys[0].id).toEqual(accessKey1.id);
    expect(serverAccessKeys[1].id).toEqual(accessKey2.id);
    done();
  });

  it('start periodically enforces access key quotas', async (done) => {
    const server = new FakeShadowsocksServer();
    const prometheusClient = new FakePrometheusClient({'0': 500, '1': 300, '2': 1000});
    const repo =
        new RepoBuilder().prometheusClient(prometheusClient).shadowsocksServer(server).build();

    const accessKey1 = await repo.createNewAccessKey();
    const accessKey2 = await repo.createNewAccessKey();
    const accessKey3 = await repo.createNewAccessKey();
    await repo.setAccessKeyQuota(accessKey1.id, {data: {bytes: 300}, window: {hours: 1}});
    await repo.setAccessKeyQuota(accessKey2.id, {data: {bytes: 100}, window: {hours: 1}});
    const clock = new ManualClock();

    await repo.start(clock);
    await clock.runCallbacks();
    let accessKeys = await repo.listAccessKeys();
    expect(accessKeys[0].isOverQuota()).toBeTruthy();
    expect(accessKeys[1].isOverQuota()).toBeTruthy();
    expect(accessKeys[2].isOverQuota()).toBeFalsy();
    expect(accessKeys[0].quotaUsage.usage.bytes).toEqual(500);
    expect(accessKeys[1].quotaUsage.usage.bytes).toEqual(300);
    expect(accessKeys[2].quotaUsage).toBeUndefined();
    let serverAccessKeys = await server.getAccessKeys();
    expect(serverAccessKeys.length).toEqual(1);
    expect(serverAccessKeys[0].id).toEqual(accessKey3.id);

    // Simulate a change in usage.
    prometheusClient.bytesTransferredById = {'0': 100, '1': 300, '2': 1000};
    await clock.runCallbacks();
    accessKeys = await repo.listAccessKeys();
    expect(accessKeys[0].isOverQuota()).toBeFalsy();
    expect(accessKeys[1].isOverQuota()).toBeTruthy();
    expect(accessKeys[2].isOverQuota()).toBeFalsy();
    expect(accessKeys[0].quotaUsage.usage.bytes).toEqual(100);
    expect(accessKeys[1].quotaUsage.usage.bytes).toEqual(300);
    expect(accessKeys[2].quotaUsage).toBeUndefined();
    serverAccessKeys = await server.getAccessKeys();
    expect(serverAccessKeys.length).toEqual(2);
    expect(serverAccessKeys[0].id).toEqual(accessKey1.id);
    expect(serverAccessKeys[1].id).toEqual(accessKey3.id);
    done();
  });

  it('getOutboundByteTransfer', async (done) => {
    const prometheusClient = new FakePrometheusClient({'0': 1024});
    const repo = new RepoBuilder().prometheusClient(prometheusClient).build();
    const bytesTransferred = await repo.getOutboundByteTransfer('0', 10);
    expect(bytesTransferred).toEqual(1024);
    done();
  });

  it('getOutboundByteTransfer returns zero when ID is missing', async (done) => {
    const prometheusClient = new FakePrometheusClient({'0': 1024});
    const repo = new RepoBuilder().prometheusClient(prometheusClient).build();
    const bytesTransferred = await repo.getOutboundByteTransfer('doesnotexist', 10);
    expect(bytesTransferred).toEqual(0);
    done();
  });
});

function countAccessKeys(repo: AccessKeyRepository) {
  return repo.listAccessKeys().length;
}

class RepoBuilder {
  private port_ = 12345;
  private keyConfig_ = new InMemoryConfig<AccessKeyConfigJson>({accessKeys: [], nextId: 0});
  private shadowsocksServer_ = new FakeShadowsocksServer();
  private prometheusClient_ = new FakePrometheusClient({});

  public port(port: number): RepoBuilder {
    this.port_ = port;
    return this;
  }
  public keyConfig(keyConfig: InMemoryConfig<AccessKeyConfigJson>): RepoBuilder {
    this.keyConfig_ = keyConfig;
    return this;
  }
  public shadowsocksServer(shadowsocksServer: FakeShadowsocksServer): RepoBuilder {
    this.shadowsocksServer_ = shadowsocksServer;
    return this;
  }
  public prometheusClient(prometheusClient: FakePrometheusClient): RepoBuilder {
    this.prometheusClient_ = prometheusClient;
    return this;
  }

  public build(): ServerAccessKeyRepository {
    return new ServerAccessKeyRepository(
        this.port_, 'hostname', this.keyConfig_, this.shadowsocksServer_, this.prometheusClient_);
  }
}<|MERGE_RESOLUTION|>--- conflicted
+++ resolved
@@ -132,11 +132,7 @@
     const expectThrow = async (port: number) => {
       try {
         await repo.setPortForNewAccessKeys(port);
-<<<<<<< HEAD
-        fail(`setDefaultPort should reject invalid port number ${port}.`);
-=======
         fail(`setPortForNewAccessKeys should reject invalid port number ${port}.`);
->>>>>>> dfa8f6b5
       } catch (error) {
         expect(error instanceof errors.InvalidPortNumber).toBeTruthy();
       }
@@ -156,11 +152,7 @@
     server.listen(port, async () => {
       try {
         await repo.setPortForNewAccessKeys(port);
-<<<<<<< HEAD
-        fail(`setDefaultPort should reject already used port ${port}.`);
-=======
         fail(`setPortForNewAccessKeys should reject already used port ${port}.`);
->>>>>>> dfa8f6b5
       } catch (error) {
         expect(error instanceof errors.PortUnavailable);
       }
