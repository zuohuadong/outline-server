// Copyright 2018 The Outline Authors
//
// Licensed under the Apache License, Version 2.0 (the "License");
// you may not use this file except in compliance with the License.
// You may obtain a copy of the License at
//
//      http://www.apache.org/licenses/LICENSE-2.0
//
// Unless required by applicable law or agreed to in writing, software
// distributed under the License is distributed on an "AS IS" BASIS,
// WITHOUT WARRANTIES OR CONDITIONS OF ANY KIND, either express or implied.
// See the License for the specific language governing permissions and
// limitations under the License.

export interface Server {
  // Gets the server ID.
  getId(): string;

  // Gets the server's name for display.
  getName(): string;

  // Gets the version of the shadowbox binary the server is running
  getVersion(): string;

  // Updates the server name.
  setName(name: string): Promise<void>;

  // Lists the access keys for this server, including the admin.
  listAccessKeys(): Promise<AccessKey[]>;

  // Returns stats for bytes transferred across all access keys of this server.
  getDataUsage(): Promise<BytesByAccessKey>;

  // Adds a new access key to this server.
  addAccessKey(): Promise<AccessKey>;

  // Renames the access key given by id.
  renameAccessKey(accessKeyId: AccessKeyId, name: string): Promise<void>;

  // Removes the access key given by id.
  removeAccessKey(accessKeyId: AccessKeyId): Promise<void>;

  // Sets a default access key data transfer limit over a 30 day rolling window for all access keys.
  // This limit is overridden by per-key data limits.  Forces enforcement of all data limits,
  // including per-key data limits.
  setDefaultDataLimit(limit: DataLimit): Promise<void>;

  // Returns the server default access key data transfer limit, or undefined if it has not been set.
  getDefaultDataLimit(): DataLimit|undefined;

  // Removes the server default data limit.  Per-key data limits are still enforced.  Traffic is
  // tracked for if the limit is re-enabled.  Forces enforcement of all data limits, including
  // per-key limits.
  removeDefaultDataLimit(): Promise<void>;

  // Sets the custom data limit for a specific key. This limit overrides the server default limit
  // if it exists. Forces enforcement of the chosen key's data limit.
  setAccessKeyDataLimit(accessKeyId: AccessKeyId, limit: DataLimit): Promise<void>;

  // Removes the custom data limit for a specific key.  The key is still bound by the server default
  // limit if it exists. Forces enforcement of the chosen key's data limit.
  removeAccessKeyDataLimit(accessKeyId: AccessKeyId): Promise<void>;

  // Returns whether metrics are enabled.
  getMetricsEnabled(): boolean;

  // Updates whether metrics are enabled.
  setMetricsEnabled(metricsEnabled: boolean): Promise<void>;

  // Gets the ID used for metrics reporting.
  getMetricsId(): string;

  // Checks if the server is healthy.
  isHealthy(): Promise<boolean>;

  // Gets the date when this server was created.
  getCreatedDate(): Date;

  // Returns the server's domain name or IP address.
  getHostnameForAccessKeys(): string;

  // Changes the hostname for shared access keys.
  setHostnameForAccessKeys(hostname: string): Promise<void>;

  // Returns the server's management API URL.
  getManagementApiUrl(): string;

  // Returns the port number for new access keys.
  // Returns undefined if the server doesn't have a port set.
  getPortForNewAccessKeys(): number|undefined;

  // Changes the port number for new access keys.
  setPortForNewAccessKeys(port: number): Promise<void>;
}

// Manual servers are servers which the user has independently setup to run
// shadowbox, and can be on any cloud provider.
export interface ManualServer extends Server {
  getCertificateFingerprint(): string;

  forget(): void;
}

// Managed servers are servers created by the Outline Manager through our
// "magic" user experience, e.g. DigitalOcean.
export interface ManagedServer extends Server {
  // Returns a promise that fulfills once installation is complete.
  waitOnInstall(): Promise<void>;
  // Returns server host object.
  getHost(): ManagedServerHost;
  // Returns true when installation is complete.
  isInstallCompleted(): boolean;
}

// The managed machine where the Outline Server is running.
export interface ManagedServerHost {
  // Returns the monthly outbound transfer limit.
  getMonthlyOutboundTransferLimit(): DataAmount;
  // Returns the monthly cost.
  getMonthlyCost(): MonetaryCost;
  // Returns the server region.
  getRegionId(): RegionId;
  // Deletes the server - cannot be undone.
  delete(): Promise<void>;
  // Returns the virtual host ID.
  getHostId(): string;
}

export class DataAmount {
  terabytes: number;
}

export class MonetaryCost {
  // Value in US dollars.
  usd: number;
}

export type RegionId = string;

<<<<<<< HEAD
// Keys are cityIds like "nyc".  Values are regions like ["nyc1", "nyc3"].
export type RegionMap = {
  [cityId: string]: RegionId[];
};

// Repository of ManagedServer objects.  These servers are created by the server
// manager on cloud providers where we can provide a "magical" user experience,
// e.g. DigitalOcean.
export interface ManagedServerRepository {
  // Lists all existing Shadowboxes. If `fetchFromHost` is true, performs a network request to
  // retrieve the servers; otherwise resolves with a cached server list.
  listServers(fetchFromHost?: boolean): Promise<ManagedServer[]>;
  // Return a map of regions that are available and support our target machine size.
  getRegionMap(): Promise<Readonly<RegionMap>>;
  // Creates a server and returning it when it becomes active (i.e. the server has
  // created, not necessarily once shadowbox installation has finished).
  createServer(region: RegionId, name: string): Promise<ManagedServer>;
}

=======
>>>>>>> f5e9652a
// Configuration for manual servers.  This is the output emitted from the
// shadowbox install script, which is needed for the manager connect to
// shadowbox.
export interface ManualServerConfig {
  apiUrl: string;
  certSha256: string;
}

// Repository of ManualServer objects.  These are servers the user has setup
// themselves, and configured to run shadowbox, outside of the manager.
export interface ManualServerRepository {
  // Lists all existing Shadowboxes.
  listServers(): Promise<ManualServer[]>;
  // Adds a manual server using the config (e.g. user input).
  addServer(config: ManualServerConfig): Promise<ManualServer>;
  // Retrieves a server with `config`.
  findServer(config: ManualServerConfig): ManualServer|undefined;
}

export type AccessKeyId = string;

export interface AccessKey {
  id: AccessKeyId;
  name: string;
  accessUrl: string;
  dataLimit?: DataLimit;
}

export type BytesByAccessKey = Map<AccessKeyId, number>;

// Data transfer allowance, measured in bytes.
// NOTE: Must be kept in sync with the definition in src/shadowbox/access_key.ts.
export interface DataLimit {
  readonly bytes: number;
}<|MERGE_RESOLUTION|>--- conflicted
+++ resolved
@@ -137,28 +137,6 @@
 
 export type RegionId = string;
 
-<<<<<<< HEAD
-// Keys are cityIds like "nyc".  Values are regions like ["nyc1", "nyc3"].
-export type RegionMap = {
-  [cityId: string]: RegionId[];
-};
-
-// Repository of ManagedServer objects.  These servers are created by the server
-// manager on cloud providers where we can provide a "magical" user experience,
-// e.g. DigitalOcean.
-export interface ManagedServerRepository {
-  // Lists all existing Shadowboxes. If `fetchFromHost` is true, performs a network request to
-  // retrieve the servers; otherwise resolves with a cached server list.
-  listServers(fetchFromHost?: boolean): Promise<ManagedServer[]>;
-  // Return a map of regions that are available and support our target machine size.
-  getRegionMap(): Promise<Readonly<RegionMap>>;
-  // Creates a server and returning it when it becomes active (i.e. the server has
-  // created, not necessarily once shadowbox installation has finished).
-  createServer(region: RegionId, name: string): Promise<ManagedServer>;
-}
-
-=======
->>>>>>> f5e9652a
 // Configuration for manual servers.  This is the output emitted from the
 // shadowbox install script, which is needed for the manager connect to
 // shadowbox.
