// Copyright 2021 The Outline Authors
//
// Licensed under the Apache License, Version 2.0 (the "License");
// you may not use this file except in compliance with the License.
// You may obtain a copy of the License at
//
//      http://www.apache.org/licenses/LICENSE-2.0
//
// Unless required by applicable law or agreed to in writing, software
// distributed under the License is distributed on an "AS IS" BASIS,
// WITHOUT WARRANTIES OR CONDITIONS OF ANY KIND, either express or implied.
// See the License for the specific language governing permissions and
// limitations under the License.

<<<<<<< HEAD
import {CloudProvider} from "./accounts";
import {ManagedServer} from "./server";

export type RegionId = string;
=======
import * as location from "./location";
import {ManagedServer} from "./server";
>>>>>>> c4dca154

// A DigitalOcean Region, e.g. "NYC2".
export class Region implements location.CloudLocation {
  private static readonly LOCATION_MAP: {readonly [cityId: string]: location.GeoLocation} = {
    'ams': location.AMSTERDAM,
    'blr': location.BANGALORE,
    'fra': location.FRANKFURT,
    'lon': location.LONDON,
    'nyc': location.NEW_YORK_CITY,
    'sfo': location.SAN_FRANCISCO,
    'sgp': location.SINGAPORE,
    'tor': location.TORONTO,
  };
  constructor(public readonly id: string) {}

  get location(): location.GeoLocation {
    return Region.LOCATION_MAP[this.id.substr(0, 3).toLowerCase()];
  } 
}

export interface RegionOption extends location.CloudLocationOption {
  readonly cloudLocation: Region;
}

export enum Status {
  ACTIVE,
  EMAIL_UNVERIFIED,
  MISSING_BILLING_INFORMATION,
}

export interface CreationParams {
  cloudProvider: CloudProvider.DO;
  regionId: RegionId;
}

export interface Account {
  // Gets a globally unique identifier for this Account.
  getId(): string;
  // Returns a user-friendly name (email address) associated with the account.
  getName(): Promise<string>;
  // Returns the status of the account.
  getStatus(): Promise<Status>;
  // Lists all existing Shadowboxes. If `fetchFromHost` is true, performs a network request to
  // retrieve the servers; otherwise resolves with a cached server list.
  listServers(fetchFromHost?: boolean): Promise<ManagedServer[]>;
  // Return a list of regions with info about whether they are available for use.
  listLocations(): Promise<Readonly<RegionOption[]>>;
  // Creates a server and returning it when it becomes active (i.e. the server has
  // created, not necessarily once shadowbox installation has finished).
  createServer(region: Region, name: string): Promise<ManagedServer>;
}<|MERGE_RESOLUTION|>--- conflicted
+++ resolved
@@ -12,15 +12,8 @@
 // See the License for the specific language governing permissions and
 // limitations under the License.
 
-<<<<<<< HEAD
-import {CloudProvider} from "./accounts";
-import {ManagedServer} from "./server";
-
-export type RegionId = string;
-=======
 import * as location from "./location";
 import {ManagedServer} from "./server";
->>>>>>> c4dca154
 
 // A DigitalOcean Region, e.g. "NYC2".
 export class Region implements location.CloudLocation {
@@ -51,11 +44,6 @@
   MISSING_BILLING_INFORMATION,
 }
 
-export interface CreationParams {
-  cloudProvider: CloudProvider.DO;
-  regionId: RegionId;
-}
-
 export interface Account {
   // Gets a globally unique identifier for this Account.
   getId(): string;
