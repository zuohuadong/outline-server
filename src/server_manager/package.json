--- conflicted
+++ resolved
@@ -1,12 +1,7 @@
 {
   "name": "outline-manager",
-<<<<<<< HEAD
   "productName": "Outline Manager (copypaste demo)",
-  "version": "1.2.1",
-=======
-  "productName": "Outline Manager",
   "version": "1.2.2",
->>>>>>> 691a034c
   "description": "Create and manage access to Outline servers",
   "homepage": "https://getoutline.org/",
   "author": {
