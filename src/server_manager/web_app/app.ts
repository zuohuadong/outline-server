// Copyright 2018 The Outline Authors
//
// Licensed under the Apache License, Version 2.0 (the "License");
// you may not use this file except in compliance with the License.
// You may obtain a copy of the License at
//
//      http://www.apache.org/licenses/LICENSE-2.0
//
// Unless required by applicable law or agreed to in writing, software
// distributed under the License is distributed on an "AS IS" BASIS,
// WITHOUT WARRANTIES OR CONDITIONS OF ANY KIND, either express or implied.
// See the License for the specific language governing permissions and
// limitations under the License.

import * as sentry from '@sentry/electron';
import {EventEmitter} from 'eventemitter3';
import * as semver from 'semver';

import * as digitalocean_api from '../cloud/digitalocean_api';
import * as errors from '../infrastructure/errors';
import {sleep} from '../infrastructure/sleep';
import * as server from '../model/server';

import {TokenManager} from './digitalocean_oauth';
import * as digitalocean_server from './digitalocean_server';
import {DisplayServer, DisplayServerRepository, makeDisplayServer} from './display_server';
import {parseManualServerConfig} from './management_urls';
import {AppRoot} from './ui_components/app-root.js';
import {Location} from './ui_components/outline-region-picker-step';
import {DisplayAccessKey, DisplayDataAmount, ServerView} from './ui_components/outline-server-view.js';

// The Outline DigitalOcean team's referral code:
//   https://www.digitalocean.com/help/referral-program/
const UNUSED_DIGITALOCEAN_REFERRAL_CODE = '5ddb4219b716';

const CHANGE_KEYS_PORT_VERSION = '1.0.0';
const DATA_LIMITS_VERSION = '1.1.0';
const CHANGE_HOSTNAME_VERSION = '1.2.0';
const MAX_ACCESS_KEY_DATA_LIMIT_BYTES = 50 * (10 ** 9);  // 50GB

// DigitalOcean mapping of regions to flags
const FLAG_IMAGE_DIR = 'images/flags';
const DIGITALOCEAN_FLAG_MAPPING: {[cityId: string]: string} = {
  ams: `${FLAG_IMAGE_DIR}/netherlands.png`,
  sgp: `${FLAG_IMAGE_DIR}/singapore.png`,
  blr: `${FLAG_IMAGE_DIR}/india.png`,
  fra: `${FLAG_IMAGE_DIR}/germany.png`,
  lon: `${FLAG_IMAGE_DIR}/uk.png`,
  sfo: `${FLAG_IMAGE_DIR}/us.png`,
  tor: `${FLAG_IMAGE_DIR}/canada.png`,
  nyc: `${FLAG_IMAGE_DIR}/us.png`,
};

function dataLimitToDisplayDataAmount(limit: server.DataLimit): DisplayDataAmount|null {
  if (!limit) {
    return null;
  }
  const bytes = limit.bytes;
  if (bytes >= 10 ** 9) {
    return {value: Math.floor(bytes / (10 ** 9)), unit: 'GB'};
  }
  return {value: Math.floor(bytes / (10 ** 6)), unit: 'MB'};
}

function displayDataAmountToDataLimit(dataAmount: DisplayDataAmount): server.DataLimit|null {
  if (!dataAmount) {
    return null;
  }
  if (dataAmount.unit === 'GB') {
    return {bytes: dataAmount.value * (10 ** 9)};
  } else if (dataAmount.unit === 'MB') {
    return {bytes: dataAmount.value * (10 ** 6)};
  }
  return {bytes: dataAmount.value};
}

// Compute the suggested data limit based on the server's transfer capacity and number of access
// keys.
async function computeDefaultAccessKeyDataLimit(
    server: server.Server, accessKeys?: server.AccessKey[]): Promise<server.DataLimit> {
  try {
    // Assume non-managed servers have a data transfer capacity of 1TB.
    let serverTransferCapacity: server.DataAmount = {terabytes: 1};
    if (isManagedServer(server)) {
      serverTransferCapacity = server.getHost().getMonthlyOutboundTransferLimit();
    }
    if (!accessKeys) {
      accessKeys = await server.listAccessKeys();
    }
    let dataLimitBytes = serverTransferCapacity.terabytes * (10 ** 12) / (accessKeys.length || 1);
    if (dataLimitBytes > MAX_ACCESS_KEY_DATA_LIMIT_BYTES) {
      dataLimitBytes = MAX_ACCESS_KEY_DATA_LIMIT_BYTES;
    }
    return {bytes: dataLimitBytes};
  } catch (e) {
    console.error(`Failed to compute default access key data limit: ${e}`);
    return {bytes: MAX_ACCESS_KEY_DATA_LIMIT_BYTES};
  }
}

// Returns whether the user has seen a notification for the updated feature metrics data collection
// policy.
function hasSeenFeatureMetricsNotification(): boolean {
  return !!window.localStorage.getItem('dataLimitsHelpBubble-dismissed') &&
      !!window.localStorage.getItem('dataLimits-feature-collection-notification');
}

async function showHelpBubblesOnce(serverView: ServerView) {
  if (!window.localStorage.getItem('addAccessKeyHelpBubble-dismissed')) {
    await serverView.showAddAccessKeyHelpBubble();
    window.localStorage.setItem('addAccessKeyHelpBubble-dismissed', 'true');
  }
  if (!window.localStorage.getItem('getConnectedHelpBubble-dismissed')) {
    await serverView.showGetConnectedHelpBubble();
    window.localStorage.setItem('getConnectedHelpBubble-dismissed', 'true');
  }
  if (!window.localStorage.getItem('dataLimitsHelpBubble-dismissed') &&
      serverView.supportsAccessKeyDataLimit) {
    await serverView.showDataLimitsHelpBubble();
    window.localStorage.setItem('dataLimitsHelpBubble-dismissed', 'true');
  }
}

function isManagedServer(testServer: server.Server): testServer is server.ManagedServer {
  return !!(testServer as server.ManagedServer).getHost;
}

function isManualServer(testServer: server.Server): testServer is server.ManualServer {
  return !!(testServer as server.ManualServer).forget;
}

function localizeDate(date: Date, language: string): string {
  return date.toLocaleString(language, {year: 'numeric', month: 'long', day: 'numeric'});
}

type DigitalOceanSessionFactory = (accessToken: string) => digitalocean_api.DigitalOceanSession;
type DigitalOceanServerRepositoryFactory = (session: digitalocean_api.DigitalOceanSession) =>
    server.ManagedServerRepository;

export class App {
  private digitalOceanRepository: server.ManagedServerRepository;
  private selectedServer: server.Server;
  private serverBeingCreated: server.ManagedServer;

  constructor(
      private appRoot: AppRoot, private readonly version: string,
      private createDigitalOceanSession: DigitalOceanSessionFactory,
      private createDigitalOceanServerRepository: DigitalOceanServerRepositoryFactory,
      private manualServerRepository: server.ManualServerRepository,
      private displayServerRepository: DisplayServerRepository,
      private digitalOceanTokenManager: TokenManager) {
    appRoot.setAttribute('outline-version', this.version);

    appRoot.addEventListener('ConnectToDigitalOcean', (event: CustomEvent) => {
      this.connectToDigitalOcean();
    });
    appRoot.addEventListener('SignOutRequested', (event: CustomEvent) => {
      this.clearCredentialsAndShowIntro();
    });

    appRoot.addEventListener('SetUpServerRequested', (event: CustomEvent) => {
      this.createDigitalOceanServer(event.detail.regionId);
    });

    appRoot.addEventListener('DeleteServerRequested', (event: CustomEvent) => {
      this.deleteSelectedServer();
    });

    appRoot.addEventListener('ForgetServerRequested', (event: CustomEvent) => {
      this.forgetSelectedServer();
    });

    appRoot.addEventListener('AddAccessKeyRequested', (event: CustomEvent) => {
      this.addAccessKey();
    });

    appRoot.addEventListener('RemoveAccessKeyRequested', (event: CustomEvent) => {
      this.removeAccessKey(event.detail.accessKeyId);
    });

    appRoot.addEventListener('RenameAccessKeyRequested', (event: CustomEvent) => {
      this.renameAccessKey(event.detail.accessKeyId, event.detail.newName, event.detail.entry);
    });

    appRoot.addEventListener('SetAccessKeyDataLimitRequested', (event: CustomEvent) => {
      this.setAccessKeyDataLimit(displayDataAmountToDataLimit(event.detail.limit));
    });

    appRoot.addEventListener('RemoveAccessKeyDataLimitRequested', (event: CustomEvent) => {
      this.removeAccessKeyDataLimit();
    });

    appRoot.addEventListener('ChangePortForNewAccessKeysRequested', (event: CustomEvent) => {
      this.setPortForNewAccessKeys(event.detail.validatedInput, event.detail.ui);
    });

    appRoot.addEventListener('ChangeHostnameForAccessKeysRequested', (event: CustomEvent) => {
      this.setHostnameForAccessKeys(event.detail.validatedInput, event.detail.ui);
    });

    // The UI wants us to validate a server management URL.
    // "Reply" by setting a field on the relevant template.
    appRoot.addEventListener('ManualServerEdited', (event: CustomEvent) => {
      let isValid = true;
      try {
        parseManualServerConfig(event.detail.userInput);
      } catch (e) {
        isValid = false;
      }
      const manualServerEntryEl = appRoot.getManualServerEntry();
      manualServerEntryEl.enableDoneButton = isValid;
    });

    appRoot.addEventListener('ManualServerEntered', async (event: CustomEvent) => {
      const userInput = event.detail.userInput;
      const manualServerEntryEl = appRoot.getManualServerEntry();

      try {
        // Clear fields on outline-manual-server-entry (e.g. dismiss the connecting popup).
        manualServerEntryEl.clear();
      } catch (e) {
        // Remove the progress indicator.
        manualServerEntryEl.showConnection = false;
        // Display either error dialog or feedback depending on error type.
        if (e instanceof errors.UnreachableServerError) {
          const errorTitle = appRoot.localize('error-server-unreachable-title');
          const errorMessage = appRoot.localize('error-server-unreachable');
          this.appRoot.showManualServerError(errorTitle, errorMessage);
        } else {
          // TODO(alalama): with UI validation, this code path never gets executed. Remove?
          let errorMessage = '';
          if (e.message) {
            errorMessage += `${e.message}\n`;
          }
          if (userInput) {
            errorMessage += userInput;
          }
          appRoot.openManualInstallFeedback(errorMessage);
        }
      }
      await this.createManualServer(userInput);
    });

    appRoot.addEventListener('EnableMetricsRequested', (event: CustomEvent) => {
      this.setMetricsEnabled(true);
    });

    appRoot.addEventListener('DisableMetricsRequested', (event: CustomEvent) => {
      this.setMetricsEnabled(false);
    });

    appRoot.addEventListener('SubmitFeedback', (event: CustomEvent) => {
      const detail = event.detail;
      try {
        sentry.captureEvent({
          message: detail.userFeedback,
          user: {email: detail.userEmail},
          tags: {category: detail.feedbackCategory, cloudProvider: detail.cloudProvider}
        });
        appRoot.showNotification(appRoot.localize('notification-feedback-thanks'));
      } catch (e) {
        console.error(`Failed to submit feedback: ${e}`);
        appRoot.showError(appRoot.localize('error-feedback'));
      }
    });

    appRoot.addEventListener('SetLanguageRequested', (event: CustomEvent) => {
      this.setAppLanguage(event.detail.languageCode, event.detail.languageDir);
    });

    appRoot.addEventListener('ServerRenameRequested', (event: CustomEvent) => {
      this.renameServer(event.detail.newName);
    });

    appRoot.addEventListener('CancelServerCreationRequested', (event: CustomEvent) => {
      this.cancelServerCreation(this.selectedServer);
    });

    appRoot.addEventListener('OpenImageRequested', (event: CustomEvent) => {
      openImage(event.detail.imagePath);
    });

    appRoot.addEventListener('OpenShareDialogRequested', (event: CustomEvent) => {
      const accessKey = event.detail.accessKey;
      this.appRoot.openShareDialog(accessKey, this.getS3InviteUrl(accessKey));
    });

    appRoot.addEventListener('OpenGetConnectedDialogRequested', (event: CustomEvent) => {
      this.appRoot.openGetConnectedDialog(this.getS3InviteUrl(event.detail.accessKey, true));
    });

    appRoot.addEventListener('ShowServerRequested', (event: CustomEvent) => {
      this.handleShowServerRequested(event.detail.displayServerId);
    });

    onUpdateDownloaded(this.displayAppUpdateNotification.bind(this));
  }

  async start(): Promise<void> {
    this.showIntro();
    await this.syncDisplayServersToUi();

    const manualServersPromise = this.manualServerRepository.listServers();

    const accessToken = this.digitalOceanTokenManager.getStoredToken();
    const managedServersPromise = !!accessToken ?
        this.enterDigitalOceanMode(accessToken).catch(e => [] as server.ManagedServer[]) :
        Promise.resolve([]);

    const [manualServers, managedServers] =
        await Promise.all([manualServersPromise, managedServersPromise]);
    const installedManagedServers = managedServers.filter(server => server.isInstallCompleted());
    const serverBeingCreated = managedServers.find(server => !server.isInstallCompleted());
    if (!!serverBeingCreated) {
      this.syncServerCreationToUi(serverBeingCreated);
    }
    await this.syncServersToDisplay(manualServers.concat(installedManagedServers));
    this.maybeShowLastDisplayedServer();
  }

  private async syncServersToDisplay(servers: server.Server[]) {
    for (const server of servers) {
      await this.syncServerToDisplay(server);
    }

    // Remove any unsynced servers from display and alert the user.
    const displayServers = await this.displayServerRepository.listServers();
    const unsyncedServers = displayServers.filter(s => !s.isSynced);
    if (unsyncedServers.length > 0) {
      for (const displayServer of unsyncedServers) {
        this.displayServerRepository.removeServer(displayServer);
      }
      const unsyncedServerNames = unsyncedServers.map(s => s.name).join(', ');
      let messageKey = 'error-server-removed';
      let placeholder = 'serverName';
      if (unsyncedServers.length > 1) {
        // Pluralize localized message.
        messageKey = 'error-servers-removed';
        placeholder = 'serverNames';
      }
      this.appRoot.showError(this.appRoot.localize(messageKey, placeholder, unsyncedServerNames));
    }

    await this.syncDisplayServersToUi();
  }

  // Syncs the locally persisted server metadata for `server`. Creates a DisplayServer for `server`
  // if one is not found in storage. Updates the UI to show the DisplayServer.
  // While this method does not make any assumptions on whether the server is reachable, it does
  // assume that its management API URL is available.
  private async syncServerToDisplay(server: server.Server): Promise<DisplayServer> {
    // We key display servers by the server management API URL, which can be retrieved independently
    // of the server health.
    const displayServerId = server.getManagementApiUrl();
    let displayServer = this.displayServerRepository.findServer(displayServerId);
    if (!displayServer) {
      console.debug(`Could not find display server with ID ${displayServerId}`);
      displayServer = await makeDisplayServer(server);
      this.displayServerRepository.addServer(displayServer);
    } else {
      // We may need to update the stored display server if it was persisted when the server was not
      // healthy, or the server has been renamed.
      try {
        const remoteServerName = server.getName();
        if (displayServer.name !== remoteServerName) {
          displayServer.name = remoteServerName;
        }
      } catch (e) {
        // Ignore, we may not have the server config yet.
      }
      // Mark the server as synced.
      this.displayServerRepository.removeServer(displayServer);
      displayServer.isSynced = true;
      this.displayServerRepository.addServer(displayServer);
    }
    return displayServer;
  }

  // Updates the UI with the stored display servers and server creation in progress, if any.
  private async syncDisplayServersToUi() {
    const displayServerBeingCreated = this.getDisplayServerBeingCreated();
    const displayServers = await this.displayServerRepository.listServers();
    if (!!displayServerBeingCreated) {
      displayServers.push(displayServerBeingCreated);
    }
    this.appRoot.serverList = displayServers;
  }

  // Removes `displayServer` from the UI.
  private async removeServerFromDisplay(displayServer: DisplayServer) {
    this.displayServerRepository.removeServer(displayServer);
    await this.syncDisplayServersToUi();
  }

  // Retrieves the server associated with `displayServer`.
  private async getServerFromRepository(displayServer: DisplayServer): Promise<server.Server|null> {
    const apiManagementUrl = displayServer.id;
    let server: server.Server = null;
    if (displayServer.isManaged) {
      if (!!this.digitalOceanRepository) {
        // Fetch the servers from memory to prevent a leak that happens due to polling when creating
        // a new object for a server whose creation has been cancelled.
        const managedServers = await this.digitalOceanRepository.listServers(false);
        server = managedServers.find(
            (managedServer) => managedServer.getManagementApiUrl() === apiManagementUrl);
      }
    } else {
      server =
          this.manualServerRepository.findServer({'apiUrl': apiManagementUrl, 'certSha256': ''});
    }
    return server;
  }

  private syncServerCreationToUi(server: server.ManagedServer) {
    this.serverBeingCreated = server;
    this.syncDisplayServersToUi();
    // Show creation progress for new servers only after we have a ManagedServer object,
    // otherwise the cancel action will not be available.
    this.showServerCreationProgress();
    this.waitForManagedServerCreation();
  }

  private getDisplayServerBeingCreated(): DisplayServer {
    if (!this.serverBeingCreated) {
      return null;
    }
    // Set name to the default server name for this region. Because the server
    // is still being created, the getName REST API will not yet be available.
    const regionId = this.serverBeingCreated.getHost().getRegionId();
    const serverName = this.makeLocalizedServerName(regionId);
    return {
      // Use the droplet ID until the API URL is available.
      id: this.serverBeingCreated.getHost().getHostId(),
      name: serverName,
      isManaged: true
    };
  }

  // Shows the last server displayed, if there is one in local storage and it still exists.
  private maybeShowLastDisplayedServer() {
    if (!!this.serverBeingCreated) {
      // The server being created should be shown regardless of the last user selection.
      this.displayServerRepository.removeLastDisplayedServerId();
      return;
    }
    const lastDisplayedServerId = this.displayServerRepository.getLastDisplayedServerId();
    if (!lastDisplayedServerId) {
      return;  // No server was displayed when user quit the app.
    }
    const lastDisplayedServer = this.displayServerRepository.findServer(lastDisplayedServerId);
    if (!lastDisplayedServer) {
      return console.debug('Last displayed server ID not found in display sever repository');
    }
    this.showServerFromRepository(lastDisplayedServer);
  }

  private showServerFromRepository(displayServer: DisplayServer) {
    this.getServerFromRepository(displayServer).then((server) => {
      if (!!server) {
        this.showServerIfHealthy(server, displayServer);
      }
    });
  }

  private async handleShowServerRequested(displayServerId: string) {
    const displayServer = this.displayServerRepository.findServer(displayServerId) ||
        this.getDisplayServerBeingCreated();
    if (!displayServer) {
      // This shouldn't happen since the displayed servers are fetched from the repository.
      console.error('Display server not found in storage');
      return;
    }
    const server = await this.getServerFromRepository(displayServer);
    if (!!server) {
      this.showServerIfHealthy(server, displayServer);
    } else if (!!this.serverBeingCreated) {
      this.showServerCreationProgress();
    } else {
      // This should not happen, since we remove unsynced servers from display.
      console.error(`Could not find server for display server ID ${displayServerId}`);
    }
  }

  // Signs in to DigitalOcean through the OAuthFlow. Creates a `ManagedServerRepository` and
  // resolves with the servers present in the account.
  private enterDigitalOceanMode(accessToken: string): Promise<server.ManagedServer[]> {
    const doSession = this.createDigitalOceanSession(accessToken);
    const authEvents = new EventEmitter();
    let cancelled = false;
    let activatingAccount = false;

    return new Promise((resolve, reject) => {
      const cancelAccountStateVerification = () => {
        cancelled = true;
        this.clearCredentialsAndShowIntro();
        reject(new Error('User canceled'));
      };
      const oauthUi = this.appRoot.getDigitalOceanOauthFlow(cancelAccountStateVerification);
      const query = async () => {
        if (cancelled) {
          return;
        }

        try {
          const account = await this.digitalOceanRetry(() => {
            if (cancelled) {
              return Promise.reject('Authorization cancelled');
            }
            return doSession.getAccount();
          });
          authEvents.emit('account-update', account);
        } catch (error) {
          if (!cancelled) {
            this.showIntro();
            const msg = `Failed to get DigitalOcean account information: ${error}`;
            console.error(msg);
            this.appRoot.showError(this.appRoot.localize('error-do-account-info'));
            reject(new Error(msg));
          }
        }
      };

      authEvents.on('account-update', (account: digitalocean_api.Account) => {
        if (cancelled) {
          return [];
        }
        this.appRoot.adminEmail = account.email;
        if (account.status === 'active') {
          bringToFront();
          let maybeSleep = Promise.resolve();
          if (activatingAccount) {
            // Show the 'account active' screen for a few seconds if the account was activated
            // during this session.
            oauthUi.showAccountActive();
            maybeSleep = sleep(1500);
          }
          maybeSleep
              .then(() => {
                this.digitalOceanRepository = this.createDigitalOceanServerRepository(doSession);
                resolve(this.digitalOceanRepository.listServers());
              })
              .catch((e) => {
                this.showIntro();
                const msg = 'Could not fetch server list from DigitalOcean';
                console.error(msg);
                reject(new Error(msg));
              });
        } else {
          this.appRoot.showDigitalOceanOauthFlow();
          activatingAccount = true;
          if (account.email_verified) {
            oauthUi.showBilling();
          } else {
            oauthUi.showEmailVerification();
          }
          setTimeout(query, 1000);
        }
      });

      return query();
    });
  }

  private showServerIfHealthy(server: server.Server, displayServer: DisplayServer) {
    server.isHealthy().then((isHealthy) => {
      if (isHealthy) {
        // Sync the server display in case it was previously unreachable.
        this.syncServerToDisplay(server).then(() => {
          this.showServer(server, displayServer);
        });
      } else {
        // Display the unreachable server state within the server view.
        const serverView = this.appRoot.getServerView(displayServer.id) as ServerView;
        serverView.isServerReachable = false;
        serverView.isServerManaged = isManagedServer(server);
        serverView.serverName = displayServer.name;  // Don't get the name from the remote server.
        serverView.retryDisplayingServer = () => {
          // Refresh the server list if the server is managed, it may have been deleted outside the
          // app.
          let serverExistsPromise = Promise.resolve(true);
          if (serverView.isServerManaged && !!this.digitalOceanRepository) {
            serverExistsPromise =
                this.digitalOceanRepository.listServers().then((managedServers) => {
                  return this.getServerFromRepository(displayServer).then((server) => {
                    return !!server;
                  });
                });
          }
          serverExistsPromise.then((serverExists: boolean) => {
            if (serverExists) {
              this.showServerIfHealthy(server, displayServer);
            } else {
              // Server has been deleted outside the app.
              this.appRoot.showError(
                  this.appRoot.localize('error-server-removed', 'serverName', displayServer.name));
              this.removeServerFromDisplay(displayServer);
              this.selectedServer = null;
              this.appRoot.selectedServer = null;
              this.showIntro();
            }
          });
        };
        this.selectedServer = server;
        this.appRoot.selectedServer = displayServer;
        this.appRoot.showServerView();
      }
    });
  }

  // Intended to add a "retry or re-authenticate?" prompt to DigitalOcean
  // operations. Specifically, any operation rejecting with an digitalocean_api.XhrError will
  // result in a dialog asking the user whether to retry the operation or
  // re-authenticate against DigitalOcean.
  // This is necessary because an access token may expire or be revoked at
  // any time and there's no way to programmatically distinguish network errors
  // from CORS-type errors (see the comments in DigitalOceanSession for more
  // information).
  // TODO: It would be great if, once the user has re-authenticated, we could
  //       return the UI to its exact prior state. Fortunately, the most likely
  //       time to discover an invalid access token is when the application
  //       starts.
  private digitalOceanRetry = <T>(f: () => Promise<T>): Promise<T> => {
    return f().catch((e) => {
      if (!(e instanceof digitalocean_api.XhrError)) {
        return Promise.reject(e);
      }

      return new Promise<T>((resolve, reject) => {
        this.appRoot.showConnectivityDialog((retry: boolean) => {
          if (retry) {
            this.digitalOceanRetry(f).then(resolve, reject);
          } else {
            this.clearCredentialsAndShowIntro();
            reject(e);
          }
        });
      });
    });
  };

  // Shows the intro screen with overview and options to sign in or sign up.
  private showIntro() {
    this.appRoot.showIntro();
  }

  private displayAppUpdateNotification() {
    this.appRoot.showNotification(this.appRoot.localize('notification-app-update'), 60000);
  }

  private async connectToDigitalOcean() {
    let accessToken = this.digitalOceanTokenManager.getStoredToken();
    if (accessToken) {
      this.enterDigitalOceanMode(accessToken).then((managedServers) => {
        if (!!this.serverBeingCreated) {
          // Disallow creating multiple servers simultaneously.
          this.showServerCreationProgress();
          return;
        }
        this.syncServersToDisplay(managedServers);
        this.showCreateServer();
      });
      return;
    }

    const session = runDigitalOceanOauth();
    const handleOauthFlowCanceled = () => {
      session.cancel();
      this.clearCredentialsAndShowIntro();
    };
    this.appRoot.getAndShowDigitalOceanOauthFlow(handleOauthFlowCanceled);

    try {
      accessToken = await session.result;
      // Save accessToken to storage. DigitalOcean tokens
      // expire after 30 days, unless they are manually revoked by the user.
      // After 30 days the user will have to sign into DigitalOcean again.
      // Note we cannot yet use DigitalOcean refresh tokens, as they require
      // a client_secret to be stored on a server and not visible to end users
      // in client-side JS.  More details at:
      // https://developers.digitalocean.com/documentation/oauth/#refresh-token-flow
      this.digitalOceanTokenManager.writeTokenToStorage(accessToken);
      const managedServers = await this.enterDigitalOceanMode(accessToken);
      if (managedServers.length > 0) {
        await this.syncServersToDisplay(managedServers);
        // Show the first server in the list since the user just signed in to DO.
        const displayServer =
            this.appRoot.serverList.find((displayServer: DisplayServer) => displayServer.isManaged);
        this.showServerFromRepository(displayServer);
      } else {
        this.showCreateServer();
      }
    } catch (error) {
      if (!session.isCancelled()) {
        this.clearCredentialsAndShowIntro();
        bringToFront();
        console.error(`DigitalOcean authentication failed: ${error}`);
        this.appRoot.showError(this.appRoot.localize('error-do-auth'));
      }
    }
  }

  // Clears the credentials and returns to the intro screen.
  private clearCredentialsAndShowIntro() {
    this.digitalOceanTokenManager.removeTokenFromStorage();
    // Remove display servers from storage.
    this.displayServerRepository.listServers().then((displayServers: DisplayServer[]) => {
      for (const displayServer of displayServers) {
        if (displayServer.isManaged) {
          this.removeServerFromDisplay(displayServer);
        }
      }
    });
    // Reset UI
    this.appRoot.adminEmail = '';
    if (!!this.appRoot.selectedServer && this.appRoot.selectedServer.isManaged) {
      this.appRoot.selectedServer = null;
      this.showIntro();
    } else if (!this.appRoot.selectedServer) {
      this.showIntro();
    }
  }

  // Opens the screen to create a server.
  private async showCreateServer() {
    const regionPicker = this.appRoot.getAndShowRegionPicker();
<<<<<<< HEAD

    try {
      // The region picker initially shows all options as disabled. Options are enabled by this
      // code, after checking which regions are available.
      const map = await this.digitalOceanRetry(() => {
        return this.digitalOceanRepository.getRegionMap();
      });
      // Change from a list of regions per location to just one region per location.
      // Where there are multiple working regions in one location, arbitrarily use the
      // first.
      const availableRegionIds: {[cityId: string]: server.RegionId} = {};
      for (const cityId in map) {
        if (map[cityId].length > 0) {
          availableRegionIds[cityId] = map[cityId][0];
        }
      }
      regionPicker.availableRegionIds = availableRegionIds;
    } catch (e) {
      console.error(`Failed to get list of available regions: ${e}`);
      this.appRoot.showError(this.appRoot.localize('error-do-regions'));
    }
=======
    // The region picker initially shows all options as disabled. Options are enabled by this code,
    // after checking which regions are available.
    this.digitalOceanRetry(() => {
          return this.digitalOceanRepository.getRegionMap();
        })
        .then(
            (map) => {
              const locations = Object.entries(map).map(([cityId, regionIds]) => {
                return this.createLocationModel(cityId, regionIds);
              });
              regionPicker.locations = locations;
            },
            (e) => {
              console.error(`Failed to get list of available regions: ${e}`);
              this.appRoot.showError(this.appRoot.localize('error-do-regions'));
            });
>>>>>>> 34df4b75
  }

  private showServerCreationProgress() {
    // Set selected server, needed for cancel button.
    this.selectedServer = this.serverBeingCreated;
    this.appRoot.selectedServer = this.getDisplayServerBeingCreated();
    // Update UI.  Only show cancel button if the server has not yet finished
    // installation, to prevent accidental deletion when restarting.
    const showCancelButton = !this.serverBeingCreated.isInstallCompleted();
    this.appRoot.showProgress(this.appRoot.selectedServer.name, showCancelButton);
  }

  private waitForManagedServerCreation(tryAgain = false): void {
    this.serverBeingCreated.waitOnInstall(tryAgain)
        .then(() => {
          // Unset the instance variable before syncing the server so the UI does not display it.
          const server = this.serverBeingCreated;
          this.serverBeingCreated = null;
          return this.syncAndShowServer(server);
        })
        .catch((e) => {
          console.log(e);
          if (e instanceof errors.DeletedServerError) {
            // The user deleted this server, no need to show an error or delete it again.
            this.serverBeingCreated = null;
            return;
          }
          let errorMessage = this.serverBeingCreated.isInstallCompleted() ?
              this.appRoot.localize('error-server-unreachable-title') :
              this.appRoot.localize('error-server-creation');
          errorMessage += ` ${this.appRoot.localize('digitalocean-unreachable')}`;
          this.appRoot
              .showModalDialog(
                  null,  // Don't display any title.
                  errorMessage,
                  [this.appRoot.localize('server-destroy'), this.appRoot.localize('retry')])
              .then((clickedButtonIndex: number) => {
                if (clickedButtonIndex === 0) {  // user clicked 'Delete this server'
                  console.info('Deleting unreachable server');
                  this.serverBeingCreated.getHost().delete().then(() => {
                    this.serverBeingCreated = null;
                    this.showCreateServer();
                  });
                } else if (clickedButtonIndex === 1) {  // user clicked 'Try again'.
                  console.info('Retrying unreachable server');
                  this.waitForManagedServerCreation(true);
                }
              });
        });
  }

  private getLocalizedCityName(regionId: server.RegionId) {
    const cityId = digitalocean_server.GetCityId(regionId);
    return this.appRoot.localize(`city-${cityId}`);
  }

  private makeLocalizedServerName(regionId: server.RegionId) {
    const serverLocation = this.getLocalizedCityName(regionId);
    return this.appRoot.localize('server-name', 'serverLocation', serverLocation);
  }

  // Returns a promise which fulfills once the DigitalOcean droplet is created.
  // Shadowbox may not be fully installed once this promise is fulfilled.
  public async createDigitalOceanServer(regionId: server.RegionId) {
    const serverName = this.makeLocalizedServerName(regionId);
    try {
      const server = await this.digitalOceanRetry(
          () => this.digitalOceanRepository.createServer(regionId, serverName));
      this.syncServerCreationToUi(server);
    } catch (error) {
      // Sanity check - this error is not expected to occur, as waitForManagedServerCreation
      // has it's own error handling.
      console.error('error from waitForManagedServerCreation');
      return Promise.reject(error);
    }
  }

  // Syncs a healthy `server` to the display and shows it.
  private async syncAndShowServer(server: server.Server, timeoutMs = 250) {
    const displayServer = await this.syncServerToDisplay(server);
    await this.syncDisplayServersToUi();
    this.showServer(server, displayServer);
  }

  // Show the server management screen. Assumes the server is healthy.
  private async showServer(selectedServer: server.Server, selectedDisplayServer: DisplayServer) {
    this.selectedServer = selectedServer;
    this.appRoot.selectedServer = selectedDisplayServer;
    this.displayServerRepository.storeLastDisplayedServerId(selectedDisplayServer.id);

    // Show view and initialize fields from selectedServer.
    const view = this.appRoot.getServerView(selectedDisplayServer.id);
    view.isServerReachable = true;
    view.serverId = selectedServer.getServerId();
    view.serverName = selectedServer.getName();
    view.serverHostname = selectedServer.getHostnameForAccessKeys();
    view.serverManagementApiUrl = selectedServer.getManagementApiUrl();
    view.serverPortForNewAccessKeys = selectedServer.getPortForNewAccessKeys();
    view.serverCreationDate = localizeDate(selectedServer.getCreatedDate(), this.appRoot.language);
    view.serverVersion = selectedServer.getVersion();
    view.accessKeyDataLimit = dataLimitToDisplayDataAmount(selectedServer.getAccessKeyDataLimit());
    view.isAccessKeyDataLimitEnabled = !!view.accessKeyDataLimit;
    view.showFeatureMetricsDisclaimer = selectedServer.getMetricsEnabled() &&
        !selectedServer.getAccessKeyDataLimit() && !hasSeenFeatureMetricsNotification();

    const version = this.selectedServer.getVersion();
    if (version) {
      view.isAccessKeyPortEditable = semver.gte(version, CHANGE_KEYS_PORT_VERSION);
      view.supportsAccessKeyDataLimit = semver.gte(version, DATA_LIMITS_VERSION);
      view.isHostnameEditable = semver.gte(version, CHANGE_HOSTNAME_VERSION);
    }

    if (isManagedServer(selectedServer)) {
      view.isServerManaged = true;
      const host = selectedServer.getHost();
      view.monthlyCost = host.getMonthlyCost().usd;
      view.monthlyOutboundTransferBytes =
          host.getMonthlyOutboundTransferLimit().terabytes * (10 ** 12);
      view.serverLocation = this.getLocalizedCityName(host.getRegionId());
    } else {
      view.isServerManaged = false;
    }

    view.metricsEnabled = selectedServer.getMetricsEnabled();
    this.appRoot.showServerView();
    this.showMetricsOptInWhenNeeded(selectedServer, view);

    // Load "My Connection" and other access keys.
    try {
      const serverAccessKeys = await selectedServer.listAccessKeys();
      view.accessKeyRows = serverAccessKeys.map(this.convertToUiAccessKey.bind(this));
      if (!view.accessKeyDataLimit) {
        view.accessKeyDataLimit = dataLimitToDisplayDataAmount(
            await computeDefaultAccessKeyDataLimit(selectedServer, serverAccessKeys));
      }
      // Show help bubbles once the page has rendered.
      setTimeout(() => {
        showHelpBubblesOnce(view);
      }, 250);
    } catch (error) {
      console.error(`Failed to load access keys: ${error}`);
      this.appRoot.showError(this.appRoot.localize('error-keys-get'));
    }

    this.showTransferStats(selectedServer, view);
  }

  private showMetricsOptInWhenNeeded(selectedServer: server.Server, serverView: ServerView) {
    const showMetricsOptInOnce = () => {
      // Sanity check to make sure the running server is still displayed, i.e.
      // it hasn't been deleted.
      if (this.selectedServer !== selectedServer) {
        return;
      }
      // Show the metrics opt in prompt if the server has not already opted in,
      // and if they haven't seen the prompt yet according to localStorage.
      const storageKey = selectedServer.getServerId() + '-prompted-for-metrics';
      if (!selectedServer.getMetricsEnabled() && !localStorage.getItem(storageKey)) {
        this.appRoot.showMetricsDialogForNewServer();
        localStorage.setItem(storageKey, 'true');
      }
    };

    // Calculate milliseconds passed since server creation.
    const createdDate = selectedServer.getCreatedDate();
    const now = new Date();
    const msSinceCreation = now.getTime() - createdDate.getTime();

    // Show metrics opt-in once ONE_DAY_IN_MS has passed since server creation.
    const ONE_DAY_IN_MS = 24 * 60 * 60 * 1000;
    if (msSinceCreation >= ONE_DAY_IN_MS) {
      showMetricsOptInOnce();
    } else {
      setTimeout(showMetricsOptInOnce, ONE_DAY_IN_MS - msSinceCreation);
    }
  }

  private async refreshTransferStats(selectedServer: server.Server, serverView: ServerView) {
    try {
      const stats = await selectedServer.getDataUsage();
      let totalBytes = 0;
      // tslint:disable-next-line:forin
      for (const accessKeyId in stats.bytesTransferredByUserId) {
        totalBytes += stats.bytesTransferredByUserId[accessKeyId];
      }
      serverView.setServerTransferredData(totalBytes);

      const accessKeyDataLimit = selectedServer.getAccessKeyDataLimit();
      if (accessKeyDataLimit) {
        // Make access key data usage relative to the data limit.
        totalBytes = accessKeyDataLimit.bytes;
      }

      // Update all the displayed access keys, even if usage didn't change, in case the data limit
      // did.
      for (const accessKey of serverView.accessKeyRows) {
        const accessKeyId = accessKey.id;
        const transferredBytes = stats.bytesTransferredByUserId[accessKeyId] || 0;
        let relativeTraffic =
            totalBytes ? 100 * transferredBytes / totalBytes : (accessKeyDataLimit ? 100 : 0);
        if (relativeTraffic > 100) {
          // Can happen when a data limit is set on an access key that already exceeds it.
          relativeTraffic = 100;
        }
        serverView.updateAccessKeyRow(accessKeyId, {transferredBytes, relativeTraffic});
      }
    } catch (e) {
      // Since failures are invisible to users we generally want exceptions here to bubble
      // up and trigger a Sentry report. The exception is network errors, about which we can't
      // do much (note: ShadowboxServer generates a breadcrumb for failures regardless which
      // will show up when someone explicitly submits feedback).
      if (e instanceof errors.ServerApiError && e.isNetworkError()) {
        return;
      }
      throw e;
    }
  }

  private showTransferStats(selectedServer: server.Server, serverView: ServerView) {
    this.refreshTransferStats(selectedServer, serverView);
    // Get transfer stats once per minute for as long as server is selected.
    const statsRefreshRateMs = 60 * 1000;
    const intervalId = setInterval(() => {
      if (this.selectedServer !== selectedServer) {
        // Server is no longer running, stop interval
        clearInterval(intervalId);
        return;
      }
      this.refreshTransferStats(selectedServer, serverView);
    }, statsRefreshRateMs);
  }

  private getS3InviteUrl(accessUrl: string, isAdmin = false) {
    // TODO(alalama): display the invite in the user's preferred language.
    const adminParam = isAdmin ? '?admin_embed' : '';
    return `https://s3.amazonaws.com/outline-vpn/invite.html${adminParam}#${
        encodeURIComponent(accessUrl)}`;
  }

  // Converts the access key from the remote service format to the
  // format used by outline-server-view.
  private convertToUiAccessKey(remoteAccessKey: server.AccessKey): DisplayAccessKey {
    return {
      id: remoteAccessKey.id,
      placeholderName: `${this.appRoot.localize('key', 'keyId', remoteAccessKey.id)}`,
      name: remoteAccessKey.name,
      accessUrl: remoteAccessKey.accessUrl,
      transferredBytes: 0,
      relativeTraffic: 0
    };
  }

  private async addAccessKey() {
    try {
      const serverAccessKey = await this.selectedServer.addAccessKey();
      const uiAccessKey = this.convertToUiAccessKey(serverAccessKey);
      this.appRoot.getServerView(this.appRoot.selectedServer.id).addAccessKey(uiAccessKey);
      this.appRoot.showNotification(this.appRoot.localize('notification-key-added'));
    } catch (error) {
      console.error(`Failed to add access key: ${error}`);
      this.appRoot.showError(this.appRoot.localize('error-key-add'));
    }
  }

  private async renameAccessKey(accessKeyId: string, newName: string, entry: polymer.Base) {
    try {
      await this.selectedServer.renameAccessKey(accessKeyId, newName);
      entry.commitName();
    } catch (error) {
      console.error(`Failed to rename access key: ${error}`);
      this.appRoot.showError(this.appRoot.localize('error-key-rename'));
      entry.revertName();
    }
  }

  private async setAccessKeyDataLimit(limit: server.DataLimit) {
    if (!limit) {
      return;
    }
    const previousLimit = this.selectedServer.getAccessKeyDataLimit();
    if (previousLimit && limit.bytes === previousLimit.bytes) {
      return;
    }
    const serverView = this.appRoot.getServerView(this.appRoot.selectedServer.id);
    try {
      await this.selectedServer.setAccessKeyDataLimit(limit);
      this.appRoot.showNotification(this.appRoot.localize('saved'));
      serverView.accessKeyDataLimit = dataLimitToDisplayDataAmount(limit);
      this.refreshTransferStats(this.selectedServer, serverView);
      // Don't display the feature collection disclaimer anymore.
      serverView.showFeatureMetricsDisclaimer = false;
      window.localStorage.setItem('dataLimits-feature-collection-notification', 'true');
    } catch (error) {
      console.error(`Failed to set access key data limit: ${error}`);
      this.appRoot.showError(this.appRoot.localize('error-set-data-limit'));
      serverView.accessKeyDataLimit = dataLimitToDisplayDataAmount(
          previousLimit || await computeDefaultAccessKeyDataLimit(this.selectedServer));
      serverView.isAccessKeyDataLimitEnabled = !!previousLimit;
    }
  }

  private async removeAccessKeyDataLimit() {
    const serverView = this.appRoot.getServerView(this.appRoot.selectedServer.id);
    try {
      await this.selectedServer.removeAccessKeyDataLimit();
      this.appRoot.showNotification(this.appRoot.localize('saved'));
      this.refreshTransferStats(this.selectedServer, serverView);
    } catch (error) {
      console.error(`Failed to remove access key data limit: ${error}`);
      this.appRoot.showError(this.appRoot.localize('error-remove-data-limit'));
      serverView.isAccessKeyDataLimitEnabled = true;
    }
  }

  private async setHostnameForAccessKeys(hostname: string, serverSettings: polymer.Base) {
    this.appRoot.showNotification(this.appRoot.localize('saving'));
    try {
      await this.selectedServer.setHostnameForAccessKeys(hostname);
      this.appRoot.showNotification(this.appRoot.localize('saved'));
      serverSettings.enterSavedState();
    } catch (error) {
      this.appRoot.showError(this.appRoot.localize('error-not-saved'));
      if (error.isNetworkError()) {
        serverSettings.enterErrorState(this.appRoot.localize('error-network'));
        return;
      }
      const message = error.response.status === 400 ? 'error-hostname-invalid' : 'error-unexpected';
      serverSettings.enterErrorState(this.appRoot.localize(message));
    }
  }

  private async setPortForNewAccessKeys(port: number, serverSettings: polymer.Base) {
    this.appRoot.showNotification(this.appRoot.localize('saving'));
    try {
      await this.selectedServer.setPortForNewAccessKeys(port);
      this.appRoot.showNotification(this.appRoot.localize('saved'));
      serverSettings.enterSavedState();
    } catch (error) {
      this.appRoot.showError(this.appRoot.localize('error-not-saved'));
      if (error.isNetworkError()) {
        serverSettings.enterErrorState(this.appRoot.localize('error-network'));
        return;
      }
      const code = error.response.status;
      if (code === 409) {
        serverSettings.enterErrorState(this.appRoot.localize('error-keys-port-in-use'));
        return;
      }
      serverSettings.enterErrorState(this.appRoot.localize('error-unexpected'));
    }
  }

  // Returns promise which fulfills when the server is created successfully,
  // or rejects with an error message that can be displayed to the user.
  public async createManualServer(userInput: string): Promise<void> {
    let serverConfig: server.ManualServerConfig;
    try {
      serverConfig = parseManualServerConfig(userInput);
    } catch (e) {
      // This shouldn't happen because the UI validates the URL before enabling the DONE button.
      const msg = `could not parse server config: ${e.message}`;
      console.error(msg);
      return Promise.reject(new Error(msg));
    }

    // Don't let `ManualServerRepository.addServer` throw to avoid redundant error handling if we
    // are adding an existing server. Query the repository instead to treat the UI accordingly.
    const storedServer = this.manualServerRepository.findServer(serverConfig);
    if (!!storedServer) {
      const displayServer = await this.syncServerToDisplay(storedServer);
      this.appRoot.showNotification(this.appRoot.localize('notification-server-exists'), 5000);
      this.showServerIfHealthy(storedServer, displayServer);
      return;
    }
    const manualServer = await this.manualServerRepository.addServer(serverConfig);
    const isHealthy = manualServer.isHealthy();
    if (isHealthy) {
      return this.syncAndShowServer(manualServer);
    } else {
      // Remove inaccessible manual server from local storage if it was just created.
      manualServer.forget();
      console.error('Manual server installed but unreachable.');
      return Promise.reject(new errors.UnreachableServerError());
    }
  }

  private async removeAccessKey(accessKeyId: string): Promise<void> {
    try {
      await this.selectedServer.removeAccessKey(accessKeyId);
      this.appRoot.getServerView(this.appRoot.selectedServer.id).removeAccessKey(accessKeyId);
      this.appRoot.showNotification(this.appRoot.localize('notification-key-removed'));
    } catch (error) {
      console.error(`Failed to remove access key: ${error}`);
      this.appRoot.showError(this.appRoot.localize('error-key-remove'));
    }
  }

  private deleteSelectedServer() {
    const serverToDelete = this.selectedServer;
    if (!isManagedServer(serverToDelete)) {
      const msg = 'cannot delete non-ManagedServer';
      console.error(msg);
      throw new Error(msg);
    }

    const confirmationTitle = this.appRoot.localize('confirmation-server-destroy-title');
    const confirmationText = this.appRoot.localize('confirmation-server-destroy');
    const confirmationButton = this.appRoot.localize('destroy');
    this.appRoot.getConfirmation(
        confirmationTitle, confirmationText, confirmationButton, async () => {
          try {
            await this.digitalOceanRetry(() => serverToDelete.getHost().delete());
            this.removeServerFromDisplay(this.appRoot.selectedServer);
            this.appRoot.selectedServer = null;
            this.selectedServer = null;
            this.showIntro();
            this.appRoot.showNotification(this.appRoot.localize('notification-server-destroyed'));
          } catch (e) {
            // Don't show a toast on the login screen.
            if (!(e instanceof digitalocean_api.XhrError)) {
              console.error(`Failed destroy server: ${e}`);
              this.appRoot.showError(this.appRoot.localize('error-server-destroy'));
            }
            return;
          }
        });
  }

  private forgetSelectedServer() {
    const serverToForget = this.selectedServer;
    if (!isManualServer(serverToForget)) {
      const msg = 'cannot forget non-ManualServer';
      console.error(msg);
      throw new Error(msg);
    }

    const confirmationTitle = this.appRoot.localize('confirmation-server-remove-title');
    const confirmationText = this.appRoot.localize('confirmation-server-remove');
    const confirmationButton = this.appRoot.localize('remove');
    this.appRoot.getConfirmation(confirmationTitle, confirmationText, confirmationButton, () => {
      serverToForget.forget();
      this.removeServerFromDisplay(this.appRoot.selectedServer);
      this.appRoot.selectedServer = null;
      this.selectedServer = null;
      this.showIntro();
      this.appRoot.showNotification(this.appRoot.localize('notification-server-removed'));
    });
  }

  private async setMetricsEnabled(metricsEnabled: boolean) {
    const serverView = this.appRoot.getServerView(this.appRoot.selectedServer.id);
    try {
      await this.selectedServer.setMetricsEnabled(metricsEnabled);
      this.appRoot.showNotification(this.appRoot.localize('saved'));
      // Change metricsEnabled property on polymer element to update display.
      serverView.metricsEnabled = metricsEnabled;
    } catch (error) {
      console.error(`Failed to set metrics enabled: ${error}`);
      this.appRoot.showError(this.appRoot.localize('error-metrics'));
      serverView.metricsEnabled = !metricsEnabled;
    }
  }

  private async renameServer(newName: string) {
    const view = this.appRoot.getServerView(this.appRoot.selectedServer.id);
    try {
      await this.selectedServer.setName(newName);
      view.serverName = newName;
      this.syncAndShowServer(this.selectedServer);
    } catch (error) {
      console.error(`Failed to rename server: ${error}`);
      this.appRoot.showError(this.appRoot.localize('error-server-rename'));
      const oldName = this.selectedServer.getName();
      view.serverName = oldName;
      // tslint:disable-next-line:no-any
      (view.$.serverSettings as any).serverName = oldName;
    }
  }

  private async cancelServerCreation(serverToCancel: server.Server) {
    if (!isManagedServer(serverToCancel)) {
      const msg = 'cannot cancel non-ManagedServer';
      console.error(msg);
      throw new Error(msg);
    }
    await serverToCancel.getHost().delete();
    this.serverBeingCreated = null;
    this.removeServerFromDisplay(this.appRoot.selectedServer);
    this.appRoot.selectedServer = null;
    this.showCreateServer();
  }

  private setAppLanguage(languageCode: string, languageDir: string) {
    this.appRoot.setLanguage(languageCode, languageDir);
    document.documentElement.setAttribute('dir', languageDir);
    window.localStorage.setItem('overrideLanguage', languageCode);
  }

  private createLocationModel(cityId: string, regionIds: string[]): Location {
    return {
      id: regionIds.length > 0 ? regionIds[0] : null,
      name: this.appRoot.localize(`city-${cityId}`),
      flag: DIGITALOCEAN_FLAG_MAPPING[cityId] || '',
      available: regionIds.length > 0,
    };
  }
}<|MERGE_RESOLUTION|>--- conflicted
+++ resolved
@@ -723,46 +723,19 @@
   // Opens the screen to create a server.
   private async showCreateServer() {
     const regionPicker = this.appRoot.getAndShowRegionPicker();
-<<<<<<< HEAD
 
     try {
       // The region picker initially shows all options as disabled. Options are enabled by this
       // code, after checking which regions are available.
-      const map = await this.digitalOceanRetry(() => {
-        return this.digitalOceanRepository.getRegionMap();
+      const map = await this.digitalOceanRetry(() => this.digitalOceanRepository.getRegionMap());
+      const locations = Object.entries(map).map(([cityId, regionIds]) => {
+        return this.createLocationModel(cityId, regionIds);
       });
-      // Change from a list of regions per location to just one region per location.
-      // Where there are multiple working regions in one location, arbitrarily use the
-      // first.
-      const availableRegionIds: {[cityId: string]: server.RegionId} = {};
-      for (const cityId in map) {
-        if (map[cityId].length > 0) {
-          availableRegionIds[cityId] = map[cityId][0];
-        }
-      }
-      regionPicker.availableRegionIds = availableRegionIds;
+      regionPicker.locations = locations;
     } catch (e) {
       console.error(`Failed to get list of available regions: ${e}`);
       this.appRoot.showError(this.appRoot.localize('error-do-regions'));
     }
-=======
-    // The region picker initially shows all options as disabled. Options are enabled by this code,
-    // after checking which regions are available.
-    this.digitalOceanRetry(() => {
-          return this.digitalOceanRepository.getRegionMap();
-        })
-        .then(
-            (map) => {
-              const locations = Object.entries(map).map(([cityId, regionIds]) => {
-                return this.createLocationModel(cityId, regionIds);
-              });
-              regionPicker.locations = locations;
-            },
-            (e) => {
-              console.error(`Failed to get list of available regions: ${e}`);
-              this.appRoot.showError(this.appRoot.localize('error-do-regions'));
-            });
->>>>>>> 34df4b75
   }
 
   private showServerCreationProgress() {
