--- conflicted
+++ resolved
@@ -36,12 +36,6 @@
   private servers: DigitalOceanServer[] = [];
 
   constructor(
-<<<<<<< HEAD
-      private accessToken: string, private shadowboxSettings: ShadowboxSettings,
-      private debugMode: boolean) {
-    this.digitalOcean = new RestApiSession(accessToken);
-  }
-=======
       private id: string, private accessToken: string, private shadowboxSettings: ShadowboxSettings,
       private debugMode: boolean) {
     this.digitalOcean = new RestApiSession(accessToken);
@@ -50,7 +44,6 @@
   getId(): string {
     return this.id;
   }
->>>>>>> e6076178
 
   async getName(): Promise<string> {
     return (await this.digitalOcean.getAccount())?.email;
