// Copyright 2021 The Outline Authors
//
// Licensed under the Apache License, Version 2.0 (the "License");
// you may not use this file except in compliance with the License.
// You may obtain a copy of the License at
//
//      http://www.apache.org/licenses/LICENSE-2.0
//
// Unless required by applicable law or agreed to in writing, software
// distributed under the License is distributed on an "AS IS" BASIS,
// WITHOUT WARRANTIES OR CONDITIONS OF ANY KIND, either express or implied.
// See the License for the specific language governing permissions and
// limitations under the License.

import {HttpClient} from '../infrastructure/fetch';

/** @see https://cloud.google.com/compute/docs/reference/rest/v1/instances */
export type Instance = Readonly<{
  id: string; creationTimestamp: string; name: string; description: string;
  tags: {items: string[]; fingerprint: string;};
  machineType: string;
  zone: string;
  networkInterfaces: Array<{
    network: string; subnetwork: string; networkIP: string; ipv6Address: string; name: string;
    accessConfigs: Array<{
      type: string; name: string; natIP: string; setPublicPtr: boolean; publicPtrDomainName: string;
      networkTier: string;
      kind: string;
    }>;
  }>;
}>;

/**
 * @see https://cloud.google.com/compute/docs/reference/rest/v1/instances/getGuestAttributes#response-body
 */
type GuestAttributes = Readonly<{
  variableKey: string; variableValue: string; queryPath: string;
  queryValue: {items: Array<{namespace: string; key: string; value: string;}>;};
}>;

/** @see https://cloud.google.com/compute/docs/reference/rest/v1/zones */
type Zone = Readonly<{
  id: string; creationTimestamp: string; name: string; description: string; status: 'UP' | 'DOWN';
  region: string;
}>;

/**
 * @see https://cloud.google.com/compute/docs/reference/rest/v1/globalOperations
 * @see https://cloud.google.com/compute/docs/reference/rest/v1/zoneOperations
 */
type Operation = Readonly<{id: string; name: string; targetId: string; status: string;}>;

/** @see https://cloud.google.com/resource-manager/reference/rest/v1/projects */
export type Project = Readonly<{projectNumber: string; projectId: string; lifecycleState: string;}>;

/** https://cloud.google.com/billing/docs/reference/rest/v1/billingAccounts */
export type BillingAccount =
    Readonly<{name: string; open: boolean; displayName: string; masterBillingAccount: string;}>;

/** https://cloud.google.com/billing/docs/reference/rest/v1/ProjectBillingInfo */
export type ProjectBillingInfo = Readonly<
    {name: string; projectId: string; billingAccountName?: string; billingEnabled?: boolean;}>;

/**
 * @see https://accounts.google.com/.well-known/openid-configuration for
 * supported claims.
 *
 * Note: The supported claims are optional and not guaranteed to be in the
 * response.
 */
export type UserInfo = Readonly<{
  email: string,
}>;

type ListInstancesResponse = Readonly<{items: Instance[]; nextPageToken: string}>;
type ListZonesResponse = Readonly<{items: Zone[]; nextPageToken: string}>;
type ListProjectsResponse = Readonly<{projects: Project[]; nextPageToken: string}>;
type ListBillingAccountsResponse =
    Readonly<{billingAccounts: BillingAccount[]; nextPageToken: string}>;

export class RestApiClient {
  private cloudBillingHttpClient: HttpClient;
  private cloudResourceManagerHttpClient: HttpClient;
  private computeHttpClient: HttpClient;

  constructor(private accessToken: string) {
    const headers = new Map<string, string>([
      ['Content-type', 'application/json'],
      ['Accept', 'application/json'],
      ['Authorization', `Bearer ${accessToken}`],
    ]);
    this.cloudBillingHttpClient = new HttpClient('https://cloudbilling.googleapis.com/', headers);
    this.cloudResourceManagerHttpClient =
<<<<<<< HEAD
        new HttpClient('https://cloudresourcemanager.googleapis.com/', {
          Authorization: `Bearer ${accessToken}`,
        });
    this.computeHttpClient = new HttpClient('https://compute.googleapis.com/', {
      Authorization: `Bearer ${accessToken}`,
    });
=======
        new HttpClient('https://cloudresourcemanager.googleapis.com/', headers);
    this.computeHttpClient = new HttpClient('https://compute.googleapis.com/', headers);
    this.openIdConnectHttpClient =
        new HttpClient('https://openidconnect.googleapis.com/v1/', headers);
>>>>>>> e88443de
  }

  /**
   * Creates a new Google Compute Engine VM instance in a specified GCP project.
   *
   * @see https://cloud.google.com/compute/docs/reference/rest/v1/instances/insert
   *
   * @param projectId - The GCP project ID.
   * @param name - The name to be given to the created instance. See online
   *   documentation for naming requirements.
   * @param zoneId - The zone in which to create the instance.
   * @param installScript - A script to run once the instance has launched.
   */
  createInstance(
      projectId: string, name: string, zoneId: string, size: string,
      installScript: string): Promise<Operation> {
    const data = {
      name,
      machineType: `zones/${zoneId}/machineTypes/${size}`,
      disks: [
        {
          boot: true,
          initializeParams: {
            sourceImage: 'projects/ubuntu-os-cloud/global/images/family/ubuntu-1804-lts',
          },
        },
      ],
      networkInterfaces: [
        {
          network: 'global/networks/default',
          // Empty accessConfigs necessary to allocate ephemeral IP
          accessConfigs: [{}],
        },
      ],
      serviceAccounts: [
        {
          scopes: [
            'https://www.googleapis.com/auth/userinfo.email',
            'https://www.googleapis.com/auth/compute.readonly',
            'https://www.googleapis.com/auth/devstorage.read_only',
          ],
        },
      ],
      labels: {
          // `${label}`: true,
      },
      tags: {
        items: [name],
      },
      metadata: {
        items: [
          {
            key: 'enable-guest-attributes',
            value: 'TRUE',
          },
          {
            key: 'user-data',
            value: installScript,
          },
        ],
      },
    };
    // TODO: Figure out how to do this in the object itself.
    // @ts-ignore
    data.labels[label] = 'true';
    return this.computeHttpClient.post<Operation>(
        `compute/v1/projects/${projectId}/zones/${zoneId}/instances`,
        data,
    );
  }

  /**
   * Deletes a specified Google Compute Engine VM instance.
   *
   * @see https://cloud.google.com/compute/docs/reference/rest/v1/instances/delete
   *
   * @param projectId - The GCP project ID.
   * @param instanceId - The ID of the instance to delete.
   * @param zoneId - The zone in which the instance resides.
   */
  deleteInstance(projectId: string, instanceId: string, zoneId: string): Promise<Operation> {
    return this.computeHttpClient.delete<Operation>(
        `compute/v1/projects/${projectId}/zones/${zoneId}/instances/${instanceId}`,
    );
  }

  /**
   * Gets the specified Google Compute Engine VM instance resource.
   *
   * @see https://cloud.google.com/compute/docs/reference/rest/v1/instances/get
   *
   * @param projectId - The GCP project ID.
   * @param instanceId - The ID of the instance to retrieve.
   * @param zoneId - The zone in which the instance resides.
   */
  getInstance(projectId: string, instanceId: string, zoneId: string): Promise<Instance> {
    return this.computeHttpClient.get<Instance>(
        `compute/v1/projects/${projectId}/zones/${zoneId}/instances/${instanceId}`,
    );
  }

  /**
   * Lists the Google Compute Engine VM instances in a specified zone.
   *
   * @see https://cloud.google.com/compute/docs/reference/rest/v1/instances/list
   *
   * @param projectId - The GCP project ID.
   * @param zoneId - The zone to query.
   */
  // TODO: Pagination
  listInstances(projectId: string, zoneId: string): Promise<ListInstancesResponse> {
    const filter = '?filter=labels.outline%3Dtrue';
    return this.computeHttpClient.get<ListInstancesResponse>(
        `compute/v1/projects/${projectId}/zones/${zoneId}/instances${filter}`,
    );
  }

  /**
   * Creates a static IP address.
   *
   * If no IP address is provided, a new static IP address is created. If an
   * ephemeral IP address is provided, it is promoted to a static IP address.
   *
   * @see https://cloud.google.com/compute/docs/reference/rest/v1/addresses/insert
   *
   * @param projectId - The GCP project ID.
   * @param name - The name to be given to be applied to the resource.
   * @param regionId - The GCP region.
   * @param ipAddress - (optional) The ephemeral IP address to promote to static.
   */
  createStaticIp(projectId: string, name: string, regionId: string, ipAddress?: string):
      Promise<Operation> {
    const data = {
      name,
      ...(ipAddress && {address: ipAddress}),
    };
    return this.computeHttpClient.post<Operation>(
        `compute/v1/projects/${projectId}/regions/${regionId}/addresses`,
        data,
    );
  }

  /**
   * Deletes a static IP address.
   *
   * @see https://cloud.google.com/compute/docs/reference/rest/v1/addresses/delete
   *
   * @param projectId - The GCP project ID.
   * @param addressId - The ID of the static IP address resource.
   * @param regionId - The GCP region of the resource.
   */
  deleteStaticIp(projectId: string, addressId: string, regionId: string): Promise<Operation> {
    return this.computeHttpClient.delete<Operation>(
        `compute/v1/projects/${projectId}/regions/${regionId}/addresses/${addressId}`);
  }

  /**
   * Lists the guest attributes applied to the specified Google Compute Engine VM instance.
   *
   * @see https://cloud.google.com/compute/docs/storing-retrieving-metadata#guest_attributes
   * @see https://cloud.google.com/compute/docs/reference/rest/v1/instances/getGuestAttributes
   *
   * @param projectId - The GCP project ID.
   * @param instanceId - The ID of the VM instance.
   * @param zoneId - The zone in which the instance resides.
   * @param namespace - The namespace of the guest attributes.
   */
  async getGuestAttributes(
      projectId: string, instanceId: string, zoneId: string,
      namespace: string): Promise<GuestAttributes|undefined> {
    try {
      const optionalQueryPath = namespace ? `?queryPath=${namespace}%2F` : '';
      // We must await the call to getGuestAttributes to properly catch any exceptions.
      return await this.computeHttpClient.get<GuestAttributes>(
          `compute/v1/projects/${projectId}/zones/${zoneId}/instances/${
              instanceId}/getGuestAttributes${optionalQueryPath}`,
      );
    } catch (error) {
      // TODO: Distinguish between 404 not found and other errors.
      return undefined;
    }
  }

  /**
   * Creates a firewall under the specified GCP project.
   *
   * @see https://cloud.google.com/compute/docs/reference/rest/v1/firewalls/insert
   *
   * @param projectId - The GCP project ID.
   * @param name - The name of the firewall.
   */
  createFirewall(projectId: string, name: string): Promise<Operation> {
    const data = {
      name,
      direction: 'INGRESS',
      priority: 1000,
      targetTags: [name],
      allowed: [
        {
          IPProtocol: 'all',
        },
      ],
      sourceRanges: ['0.0.0.0/0'],
    };
    return this.computeHttpClient.post<Operation>(
        `compute/v1/projects/${projectId}/global/firewalls`, data);
  }

  /**
   * Lists the zones available to a given GCP project.
   *
   * @see https://cloud.google.com/compute/docs/reference/rest/v1/zones/list
   *
   * @param projectId - The GCP project ID.
   * @param regionId - (optional) The region to filter by.
   */
  // TODO: Pagination
  listZones(projectId: string, regionId?: string): Promise<ListZonesResponse> {
    const filter = regionId ?
        `?filter=region%3D%22https%3A%2F%2Fwww.googleapis.com%2Fcompute%2Fv1%2Fprojects%2F${
            projectId}%2Fregions%2F${regionId}` :
        '';
    return this.computeHttpClient.get<ListZonesResponse>(
        `compute/v1/projects/${projectId}/zones${filter}`);
  }

  /**
   * Creates a new GCP project with label "outline"
   *
   * The project ID must conform to the following:
   * - must be 6 to 30 lowercase letters, digits, or hyphens
   * - must start with a letter
   * - no trailing hyphens
   *
   * @see https://cloud.google.com/resource-manager/reference/rest/v1/projects/create
   *
   * @param projectId - The unique user-assigned project ID.
   * @param name - The project display name.
   */
  createProject(projectId: string, name: string): Promise<Operation> {
    const data = {
      projectId,
      name,
      labels: {
        outline: 'true',
      },
    };
    return this.cloudResourceManagerHttpClient.post<Operation>('v1/projects', data);
  }

  /**
   * Lists the "Outline" GCP projects that the user has access to.
   *
   * @see https://cloud.google.com/resource-manager/reference/rest/v1/projects/list
   */
  listProjects(): Promise<ListProjectsResponse> {
    const filter = '?filter=labels.outline%20%3D%20true';
    return this.cloudResourceManagerHttpClient.get<ListProjectsResponse>(`v1/projects${filter}`);
  }

  /**
   * Gets the billing information for a specified GCP project.
   *
   * @see https://cloud.google.com/billing/docs/reference/rest/v1/projects/getBillingInfo
   *
   * @param projectId - The GCP project ID.
   */
  getProjectBillingInfo(projectId: string): Promise<ProjectBillingInfo> {
    return this.cloudBillingHttpClient.get<ProjectBillingInfo>(
        `v1/projects/${projectId}/billingInfo`);
  }

  /**
   * Associates a GCP project with a billing account.
   *
   * @see https://cloud.google.com/billing/docs/reference/rest/v1/projects/updateBillingInfo
   *
   * @param projectId - The GCP project ID.
   * @param projectBillingInfo - The billing info.
   */
  updateProjectBillingInfo(projectId: string, projectBillingInfo: ProjectBillingInfo):
      Promise<ProjectBillingInfo> {
    return this.cloudBillingHttpClient.put<ProjectBillingInfo>(
        `v1/projects/${projectId}/billingInfo`, projectBillingInfo);
  }

  /**
   * Lists the billing accounts that the user has access to.
   *
   * @see https://cloud.google.com/billing/docs/reference/rest/v1/billingAccounts/list
   */
  listBillingAccounts(): Promise<ListBillingAccountsResponse> {
    return this.cloudBillingHttpClient.get<ListBillingAccountsResponse>('v1/billingAccounts');
  }

  /**
   * Waits for a specified Google Compute Engine zone operation to complete.
   *
   * @see https://cloud.google.com/compute/docs/reference/rest/v1/zoneOperations/wait
   *
   * @param projectId - The GCP project ID.
   * @param zoneId - The zone ID.
   * @param operationId - The operation ID.
   */
  gceZoneWait(projectId: string, zoneId: string, operationId: string): Promise<Operation> {
    return this.computeHttpClient.post<Operation>(
        `compute/v1/projects/${projectId}/zones/${zoneId}/operations/${operationId}/wait`,
        {},
    );
  }

  /**
   * Waits for a specified Google Compute Engine global operation to complete.
   *
   * @see https://cloud.google.com/compute/docs/reference/rest/v1/globalOperations/wait
   *
   * @param projectId - The GCP project ID.
   * @param operationId - The operation ID.
   */
  gceGlobalWait(projectId: string, operationId: string): Promise<Operation> {
    return this.computeHttpClient.post<Operation>(
        `compute/v1/projects/${projectId}/global/operations/${operationId}/wait`,
        {},
    );
  }
}<|MERGE_RESOLUTION|>--- conflicted
+++ resolved
@@ -91,19 +91,8 @@
     ]);
     this.cloudBillingHttpClient = new HttpClient('https://cloudbilling.googleapis.com/', headers);
     this.cloudResourceManagerHttpClient =
-<<<<<<< HEAD
-        new HttpClient('https://cloudresourcemanager.googleapis.com/', {
-          Authorization: `Bearer ${accessToken}`,
-        });
-    this.computeHttpClient = new HttpClient('https://compute.googleapis.com/', {
-      Authorization: `Bearer ${accessToken}`,
-    });
-=======
         new HttpClient('https://cloudresourcemanager.googleapis.com/', headers);
     this.computeHttpClient = new HttpClient('https://compute.googleapis.com/', headers);
-    this.openIdConnectHttpClient =
-        new HttpClient('https://openidconnect.googleapis.com/v1/', headers);
->>>>>>> e88443de
   }
 
   /**
